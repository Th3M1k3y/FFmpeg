--- conflicted
+++ resolved
@@ -144,9 +144,6 @@
 FATE_VIDEO-$(call DEMDEC, DXA, DXA) += $(FATE_DXA)
 fate-dxa: $(FATE_DXA)
 
-<<<<<<< HEAD
-FATE_VIDEO-$(call DEMDEC, SEGAFILM, CINEPAK) += fate-film-cvid
-=======
 FATE_DXV += fate-dxv-dxt1
 fate-dxv-dxt1: CMD = framecrc -i $(TARGET_SAMPLES)/dxv/dxv-na.mov
 
@@ -159,11 +156,10 @@
 FATE_DXV += fate-dxv3-dxt5
 fate-dxv3-dxt5: CMD = framecrc -i $(TARGET_SAMPLES)/dxv/dxv3-nqwa.mov
 
-FATE_SAMPLES_AVCONV-$(call DEMDEC, MOV, DXV) += $(FATE_DXV)
+FATE_VIDEO-$(call DEMDEC, MOV, DXV) += $(FATE_DXV)
 fate-dxv: $(FATE_DXV)
 
-FATE_SAMPLES_AVCONV-$(call DEMDEC, SEGAFILM, CINEPAK) += fate-film-cvid
->>>>>>> c45fcf30
+FATE_VIDEO-$(call DEMDEC, SEGAFILM, CINEPAK) += fate-film-cvid
 fate-film-cvid: CMD = framecrc -i $(TARGET_SAMPLES)/film/logo-capcom.cpk -an
 
 FATE_FLIC += fate-flic-af11-palette-change
