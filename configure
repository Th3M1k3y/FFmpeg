--- conflicted
+++ resolved
@@ -3401,10 +3401,7 @@
 # OS specific
 case $target_os in
     aix)
-<<<<<<< HEAD
-=======
         add_cppflags '-I\$(SRC_PATH)/compat/aix'
->>>>>>> d3635f3a
         ;;
     haiku)
         prefix_default="/boot/common"
