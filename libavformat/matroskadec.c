--- conflicted
+++ resolved
@@ -2327,14 +2327,9 @@
              st->codec->codec_id == AV_CODEC_ID_ATRAC3) &&
              st->codec->block_align && track->audio.sub_packet_size) {
 
-<<<<<<< HEAD
-            res = matroska_parse_rm_audio(matroska, track, st, data, size,
-                                          timecode, pos);
-=======
             res = matroska_parse_rm_audio(matroska, track, st, data,
                                           lace_size[n],
-                                          timecode, duration, pos);
->>>>>>> bcc94328
+                                          timecode, pos);
             if (res)
                 goto end;
 
@@ -2350,6 +2345,7 @@
         if (timecode != AV_NOPTS_VALUE)
             timecode = lace_duration ? timecode + lace_duration : AV_NOPTS_VALUE;
         data += lace_size[n];
+        size -= lace_size[n];
     }
 
 end:
