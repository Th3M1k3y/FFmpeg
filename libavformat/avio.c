--- conflicted
+++ resolved
@@ -50,26 +50,6 @@
     return NULL;
 }
 
-<<<<<<< HEAD
-static const AVClass *urlcontext_child_class_next(const AVClass *prev)
-{
-    int i;
-
-    /* find the protocol that corresponds to prev */
-    for (i = 0; ff_url_protocols[i]; i++) {
-        if (ff_url_protocols[i]->priv_data_class == prev) {
-            i++;
-            break;
-        }
-    }
-
-    /* find next protocol with priv options */
-    for (; ff_url_protocols[i]; i++)
-        if (ff_url_protocols[i]->priv_data_class)
-            return ff_url_protocols[i]->priv_data_class;
-    return NULL;
-}
-
 #define OFFSET(x) offsetof(URLContext,x)
 #define E AV_OPT_FLAG_ENCODING_PARAM
 #define D AV_OPT_FLAG_DECODING_PARAM
@@ -77,9 +57,7 @@
     {"protocol_whitelist", "List of protocols that are allowed to be used", OFFSET(protocol_whitelist), AV_OPT_TYPE_STRING, { .str = NULL },  CHAR_MIN, CHAR_MAX, D },
     { NULL }
 };
-=======
-static const AVOption options[] = { { NULL } };
->>>>>>> 7d61dc95
+
 const AVClass ffurl_context_class = {
     .class_name       = "URLContext",
     .item_name        = urlcontext_to_name,
