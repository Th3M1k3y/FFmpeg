/*
 * copyright (c) 2001 Fabrice Bellard
 *
 * This file is part of FFmpeg.
 *
 * FFmpeg is free software; you can redistribute it and/or
 * modify it under the terms of the GNU Lesser General Public
 * License as published by the Free Software Foundation; either
 * version 2.1 of the License, or (at your option) any later version.
 *
 * FFmpeg is distributed in the hope that it will be useful,
 * but WITHOUT ANY WARRANTY; without even the implied warranty of
 * MERCHANTABILITY or FITNESS FOR A PARTICULAR PURPOSE.  See the GNU
 * Lesser General Public License for more details.
 *
 * You should have received a copy of the GNU Lesser General Public
 * License along with FFmpeg; if not, write to the Free Software
 * Foundation, Inc., 51 Franklin Street, Fifth Floor, Boston, MA 02110-1301 USA
 */

#ifndef AVFORMAT_AVFORMAT_H
#define AVFORMAT_AVFORMAT_H

/**
 * @file
 * @ingroup libavf
 * Main libavformat public API header
 */

/**
 * @defgroup libavf I/O and Muxing/Demuxing Library
 * @{
 *
 * Libavformat (lavf) is a library for dealing with various media container
 * formats. Its main two purposes are demuxing - i.e. splitting a media file
 * into component streams, and the reverse process of muxing - writing supplied
 * data in a specified container format. It also has an @ref lavf_io
 * "I/O module" which supports a number of protocols for accessing the data (e.g.
 * file, tcp, http and others). Before using lavf, you need to call
 * av_register_all() to register all compiled muxers, demuxers and protocols.
 * Unless you are absolutely sure you won't use libavformat's network
 * capabilities, you should also call avformat_network_init().
 *
 * A supported input format is described by an AVInputFormat struct, conversely
 * an output format is described by AVOutputFormat. You can iterate over all
 * registered input/output formats using the av_iformat_next() /
 * av_oformat_next() functions. The protocols layer is not part of the public
 * API, so you can only get the names of supported protocols with the
 * avio_enum_protocols() function.
 *
 * Main lavf structure used for both muxing and demuxing is AVFormatContext,
 * which exports all information about the file being read or written. As with
 * most Libavformat structures, its size is not part of public ABI, so it cannot be
 * allocated on stack or directly with av_malloc(). To create an
 * AVFormatContext, use avformat_alloc_context() (some functions, like
 * avformat_open_input() might do that for you).
 *
 * Most importantly an AVFormatContext contains:
 * @li the @ref AVFormatContext.iformat "input" or @ref AVFormatContext.oformat
 * "output" format. It is either autodetected or set by user for input;
 * always set by user for output.
 * @li an @ref AVFormatContext.streams "array" of AVStreams, which describe all
 * elementary streams stored in the file. AVStreams are typically referred to
 * using their index in this array.
 * @li an @ref AVFormatContext.pb "I/O context". It is either opened by lavf or
 * set by user for input, always set by user for output (unless you are dealing
 * with an AVFMT_NOFILE format).
 *
 * @section lavf_options Passing options to (de)muxers
 * Lavf allows to configure muxers and demuxers using the @ref avoptions
 * mechanism. Generic (format-independent) libavformat options are provided by
 * AVFormatContext, they can be examined from a user program by calling
 * av_opt_next() / av_opt_find() on an allocated AVFormatContext (or its AVClass
 * from avformat_get_class()). Private (format-specific) options are provided by
 * AVFormatContext.priv_data if and only if AVInputFormat.priv_class /
 * AVOutputFormat.priv_class of the corresponding format struct is non-NULL.
 * Further options may be provided by the @ref AVFormatContext.pb "I/O context",
 * if its AVClass is non-NULL, and the protocols layer. See the discussion on
 * nesting in @ref avoptions documentation to learn how to access those.
 *
 * @defgroup lavf_decoding Demuxing
 * @{
 * Demuxers read a media file and split it into chunks of data (@em packets). A
 * @ref AVPacket "packet" contains one or more encoded frames which belongs to a
 * single elementary stream. In the lavf API this process is represented by the
 * avformat_open_input() function for opening a file, av_read_frame() for
 * reading a single packet and finally avformat_close_input(), which does the
 * cleanup.
 *
 * @section lavf_decoding_open Opening a media file
 * The minimum information required to open a file is its URL or filename, which
 * is passed to avformat_open_input(), as in the following code:
 * @code
 * const char    *url = "in.mp3";
 * AVFormatContext *s = NULL;
 * int ret = avformat_open_input(&s, url, NULL, NULL);
 * if (ret < 0)
 *     abort();
 * @endcode
 * The above code attempts to allocate an AVFormatContext, open the
 * specified file (autodetecting the format) and read the header, exporting the
 * information stored there into s. Some formats do not have a header or do not
 * store enough information there, so it is recommended that you call the
 * avformat_find_stream_info() function which tries to read and decode a few
 * frames to find missing information.
 *
 * In some cases you might want to preallocate an AVFormatContext yourself with
 * avformat_alloc_context() and do some tweaking on it before passing it to
 * avformat_open_input(). One such case is when you want to use custom functions
 * for reading input data instead of lavf internal I/O layer.
 * To do that, create your own AVIOContext with avio_alloc_context(), passing
 * your reading callbacks to it. Then set the @em pb field of your
 * AVFormatContext to newly created AVIOContext.
 *
 * Since the format of the opened file is in general not known until after
 * avformat_open_input() has returned, it is not possible to set demuxer private
 * options on a preallocated context. Instead, the options should be passed to
 * avformat_open_input() wrapped in an AVDictionary:
 * @code
 * AVDictionary *options = NULL;
 * av_dict_set(&options, "video_size", "640x480", 0);
 * av_dict_set(&options, "pixel_format", "rgb24", 0);
 *
 * if (avformat_open_input(&s, url, NULL, &options) < 0)
 *     abort();
 * av_dict_free(&options);
 * @endcode
 * This code passes the private options 'video_size' and 'pixel_format' to the
 * demuxer. They would be necessary for e.g. the rawvideo demuxer, since it
 * cannot know how to interpret raw video data otherwise. If the format turns
 * out to be something different than raw video, those options will not be
 * recognized by the demuxer and therefore will not be applied. Such unrecognized
 * options are then returned in the options dictionary (recognized options are
 * consumed). The calling program can handle such unrecognized options as it
 * wishes, e.g.
 * @code
 * AVDictionaryEntry *e;
 * if (e = av_dict_get(options, "", NULL, AV_DICT_IGNORE_SUFFIX)) {
 *     fprintf(stderr, "Option %s not recognized by the demuxer.\n", e->key);
 *     abort();
 * }
 * @endcode
 *
 * After you have finished reading the file, you must close it with
 * avformat_close_input(). It will free everything associated with the file.
 *
 * @section lavf_decoding_read Reading from an opened file
 * Reading data from an opened AVFormatContext is done by repeatedly calling
 * av_read_frame() on it. Each call, if successful, will return an AVPacket
 * containing encoded data for one AVStream, identified by
 * AVPacket.stream_index. This packet may be passed straight into the libavcodec
 * decoding functions avcodec_decode_video2(), avcodec_decode_audio4() or
 * avcodec_decode_subtitle2() if the caller wishes to decode the data.
 *
 * AVPacket.pts, AVPacket.dts and AVPacket.duration timing information will be
 * set if known. They may also be unset (i.e. AV_NOPTS_VALUE for
 * pts/dts, 0 for duration) if the stream does not provide them. The timing
 * information will be in AVStream.time_base units, i.e. it has to be
 * multiplied by the timebase to convert them to seconds.
 *
 * If AVPacket.buf is set on the returned packet, then the packet is
 * allocated dynamically and the user may keep it indefinitely.
 * Otherwise, if AVPacket.buf is NULL, the packet data is backed by a
 * static storage somewhere inside the demuxer and the packet is only valid
 * until the next av_read_frame() call or closing the file. If the caller
 * requires a longer lifetime, av_dup_packet() will make an av_malloc()ed copy
 * of it.
 * In both cases, the packet must be freed with av_free_packet() when it is no
 * longer needed.
 *
 * @section lavf_decoding_seek Seeking
 * @}
 *
 * @defgroup lavf_encoding Muxing
 * @{
 * Muxers take encoded data in the form of @ref AVPacket "AVPackets" and write
 * it into files or other output bytestreams in the specified container format.
 *
 * The main API functions for muxing are avformat_write_header() for writing the
 * file header, av_write_frame() / av_interleaved_write_frame() for writing the
 * packets and av_write_trailer() for finalizing the file.
 *
 * At the beginning of the muxing process, the caller must first call
 * avformat_alloc_context() to create a muxing context. The caller then sets up
 * the muxer by filling the various fields in this context:
 *
 * - The @ref AVFormatContext.oformat "oformat" field must be set to select the
 *   muxer that will be used.
 * - Unless the format is of the AVFMT_NOFILE type, the @ref AVFormatContext.pb
 *   "pb" field must be set to an opened IO context, either returned from
 *   avio_open2() or a custom one.
 * - Unless the format is of the AVFMT_NOSTREAMS type, at least one stream must
 *   be created with the avformat_new_stream() function. The caller should fill
 *   the @ref AVStream.codec "stream codec context" information, such as the
 *   codec @ref AVCodecContext.codec_type "type", @ref AVCodecContext.codec_id
 *   "id" and other parameters (e.g. width / height, the pixel or sample format,
 *   etc.) as known. The @ref AVCodecContext.time_base "codec timebase" should
 *   be set to the timebase that the caller desires to use for this stream (note
 *   that the timebase actually used by the muxer can be different, as will be
 *   described later).
 * - The caller may fill in additional information, such as @ref
 *   AVFormatContext.metadata "global" or @ref AVStream.metadata "per-stream"
 *   metadata, @ref AVFormatContext.chapters "chapters", @ref
 *   AVFormatContext.programs "programs", etc. as described in the
 *   AVFormatContext documentation. Whether such information will actually be
 *   stored in the output depends on what the container format and the muxer
 *   support.
 *
 * When the muxing context is fully set up, the caller must call
 * avformat_write_header() to initialize the muxer internals and write the file
 * header. Whether anything actually is written to the IO context at this step
 * depends on the muxer, but this function must always be called. Any muxer
 * private options must be passed in the options parameter to this function.
 *
 * The data is then sent to the muxer by repeatedly calling av_write_frame() or
 * av_interleaved_write_frame() (consult those functions' documentation for
 * discussion on the difference between them; only one of them may be used with
 * a single muxing context, they should not be mixed). Do note that the timing
 * information on the packets sent to the muxer must be in the corresponding
 * AVStream's timebase. That timebase is set by the muxer (in the
 * avformat_write_header() step) and may be different from the timebase the
 * caller set on the codec context.
 *
 * Once all the data has been written, the caller must call av_write_trailer()
 * to flush any buffered packets and finalize the output file, then close the IO
 * context (if any) and finally free the muxing context with
 * avformat_free_context().
 * @}
 *
 * @defgroup lavf_io I/O Read/Write
 * @{
 * @}
 *
 * @defgroup lavf_codec Demuxers
 * @{
 * @defgroup lavf_codec_native Native Demuxers
 * @{
 * @}
 * @defgroup lavf_codec_wrappers External library wrappers
 * @{
 * @}
 * @}
 * @defgroup lavf_protos I/O Protocols
 * @{
 * @}
 * @defgroup lavf_internal Internal
 * @{
 * @}
 * @}
 *
 */

#include <time.h>
#include <stdio.h>  /* FILE */
#include "libavcodec/avcodec.h"
#include "libavutil/dict.h"
#include "libavutil/log.h"

#include "avio.h"
#include "libavformat/version.h"

struct AVFormatContext;

struct AVDeviceInfoList;

/**
 * @defgroup metadata_api Public Metadata API
 * @{
 * @ingroup libavf
 * The metadata API allows libavformat to export metadata tags to a client
 * application when demuxing. Conversely it allows a client application to
 * set metadata when muxing.
 *
 * Metadata is exported or set as pairs of key/value strings in the 'metadata'
 * fields of the AVFormatContext, AVStream, AVChapter and AVProgram structs
 * using the @ref lavu_dict "AVDictionary" API. Like all strings in FFmpeg,
 * metadata is assumed to be UTF-8 encoded Unicode. Note that metadata
 * exported by demuxers isn't checked to be valid UTF-8 in most cases.
 *
 * Important concepts to keep in mind:
 * -  Keys are unique; there can never be 2 tags with the same key. This is
 *    also meant semantically, i.e., a demuxer should not knowingly produce
 *    several keys that are literally different but semantically identical.
 *    E.g., key=Author5, key=Author6. In this example, all authors must be
 *    placed in the same tag.
 * -  Metadata is flat, not hierarchical; there are no subtags. If you
 *    want to store, e.g., the email address of the child of producer Alice
 *    and actor Bob, that could have key=alice_and_bobs_childs_email_address.
 * -  Several modifiers can be applied to the tag name. This is done by
 *    appending a dash character ('-') and the modifier name in the order
 *    they appear in the list below -- e.g. foo-eng-sort, not foo-sort-eng.
 *    -  language -- a tag whose value is localized for a particular language
 *       is appended with the ISO 639-2/B 3-letter language code.
 *       For example: Author-ger=Michael, Author-eng=Mike
 *       The original/default language is in the unqualified "Author" tag.
 *       A demuxer should set a default if it sets any translated tag.
 *    -  sorting  -- a modified version of a tag that should be used for
 *       sorting will have '-sort' appended. E.g. artist="The Beatles",
 *       artist-sort="Beatles, The".
 *
 * -  Demuxers attempt to export metadata in a generic format, however tags
 *    with no generic equivalents are left as they are stored in the container.
 *    Follows a list of generic tag names:
 *
 @verbatim
 album        -- name of the set this work belongs to
 album_artist -- main creator of the set/album, if different from artist.
                 e.g. "Various Artists" for compilation albums.
 artist       -- main creator of the work
 comment      -- any additional description of the file.
 composer     -- who composed the work, if different from artist.
 copyright    -- name of copyright holder.
 creation_time-- date when the file was created, preferably in ISO 8601.
 date         -- date when the work was created, preferably in ISO 8601.
 disc         -- number of a subset, e.g. disc in a multi-disc collection.
 encoder      -- name/settings of the software/hardware that produced the file.
 encoded_by   -- person/group who created the file.
 filename     -- original name of the file.
 genre        -- <self-evident>.
 language     -- main language in which the work is performed, preferably
                 in ISO 639-2 format. Multiple languages can be specified by
                 separating them with commas.
 performer    -- artist who performed the work, if different from artist.
                 E.g for "Also sprach Zarathustra", artist would be "Richard
                 Strauss" and performer "London Philharmonic Orchestra".
 publisher    -- name of the label/publisher.
 service_name     -- name of the service in broadcasting (channel name).
 service_provider -- name of the service provider in broadcasting.
 title        -- name of the work.
 track        -- number of this work in the set, can be in form current/total.
 variant_bitrate -- the total bitrate of the bitrate variant that the current stream is part of
 @endverbatim
 *
 * Look in the examples section for an application example how to use the Metadata API.
 *
 * @}
 */

/* packet functions */


/**
 * Allocate and read the payload of a packet and initialize its
 * fields with default values.
 *
 * @param s    associated IO context
 * @param pkt packet
 * @param size desired payload size
 * @return >0 (read size) if OK, AVERROR_xxx otherwise
 */
int av_get_packet(AVIOContext *s, AVPacket *pkt, int size);


/**
 * Read data and append it to the current content of the AVPacket.
 * If pkt->size is 0 this is identical to av_get_packet.
 * Note that this uses av_grow_packet and thus involves a realloc
 * which is inefficient. Thus this function should only be used
 * when there is no reasonable way to know (an upper bound of)
 * the final size.
 *
 * @param s    associated IO context
 * @param pkt packet
 * @param size amount of data to read
 * @return >0 (read size) if OK, AVERROR_xxx otherwise, previous data
 *         will not be lost even if an error occurs.
 */
int av_append_packet(AVIOContext *s, AVPacket *pkt, int size);

/*************************************************/
/* fractional numbers for exact pts handling */

/**
 * The exact value of the fractional number is: 'val + num / den'.
 * num is assumed to be 0 <= num < den.
 */
typedef struct AVFrac {
    int64_t val, num, den;
} AVFrac;

/*************************************************/
/* input/output formats */

struct AVCodecTag;

/**
 * This structure contains the data a format has to probe a file.
 */
typedef struct AVProbeData {
    const char *filename;
    unsigned char *buf; /**< Buffer must have AVPROBE_PADDING_SIZE of extra allocated bytes filled with zero. */
    int buf_size;       /**< Size of buf except extra allocated bytes */
} AVProbeData;

#define AVPROBE_SCORE_RETRY (AVPROBE_SCORE_MAX/4)
#define AVPROBE_SCORE_STREAM_RETRY (AVPROBE_SCORE_MAX/4-1)

#define AVPROBE_SCORE_EXTENSION  50 ///< score for file extension
#define AVPROBE_SCORE_MAX       100 ///< maximum score

#define AVPROBE_PADDING_SIZE 32             ///< extra allocated bytes at the end of the probe buffer

/// Demuxer will use avio_open, no opened file should be provided by the caller.
#define AVFMT_NOFILE        0x0001
#define AVFMT_NEEDNUMBER    0x0002 /**< Needs '%d' in filename. */
#define AVFMT_SHOW_IDS      0x0008 /**< Show format stream IDs numbers. */
#define AVFMT_RAWPICTURE    0x0020 /**< Format wants AVPicture structure for
                                      raw picture data. */
#define AVFMT_GLOBALHEADER  0x0040 /**< Format wants global header. */
#define AVFMT_NOTIMESTAMPS  0x0080 /**< Format does not need / have any timestamps. */
#define AVFMT_GENERIC_INDEX 0x0100 /**< Use generic index building code. */
#define AVFMT_TS_DISCONT    0x0200 /**< Format allows timestamp discontinuities. Note, muxers always require valid (monotone) timestamps */
#define AVFMT_VARIABLE_FPS  0x0400 /**< Format allows variable fps. */
#define AVFMT_NODIMENSIONS  0x0800 /**< Format does not need width/height */
#define AVFMT_NOSTREAMS     0x1000 /**< Format does not require any streams */
#define AVFMT_NOBINSEARCH   0x2000 /**< Format does not allow to fall back on binary search via read_timestamp */
#define AVFMT_NOGENSEARCH   0x4000 /**< Format does not allow to fall back on generic search */
#define AVFMT_NO_BYTE_SEEK  0x8000 /**< Format does not allow seeking by bytes */
#define AVFMT_ALLOW_FLUSH  0x10000 /**< Format allows flushing. If not set, the muxer will not receive a NULL packet in the write_packet function. */
#if LIBAVFORMAT_VERSION_MAJOR <= 54
#define AVFMT_TS_NONSTRICT 0x8020000 //we try to be compatible to the ABIs of ffmpeg and major forks
#else
#define AVFMT_TS_NONSTRICT 0x20000
#endif
                                   /**< Format does not require strictly
                                        increasing timestamps, but they must
                                        still be monotonic */
#define AVFMT_TS_NEGATIVE  0x40000 /**< Format allows muxing negative
                                        timestamps. If not set the timestamp
                                        will be shifted in av_write_frame and
                                        av_interleaved_write_frame so they
                                        start from 0.
                                        The user or muxer can override this through
                                        AVFormatContext.avoid_negative_ts
                                        */

#define AVFMT_SEEK_TO_PTS   0x4000000 /**< Seeking is based on PTS */

/**
 * @addtogroup lavf_encoding
 * @{
 */
typedef struct AVOutputFormat {
    const char *name;
    /**
     * Descriptive name for the format, meant to be more human-readable
     * than name. You should use the NULL_IF_CONFIG_SMALL() macro
     * to define it.
     */
    const char *long_name;
    const char *mime_type;
    const char *extensions; /**< comma-separated filename extensions */
    /* output support */
    enum AVCodecID audio_codec;    /**< default audio codec */
    enum AVCodecID video_codec;    /**< default video codec */
    enum AVCodecID subtitle_codec; /**< default subtitle codec */
    /**
     * can use flags: AVFMT_NOFILE, AVFMT_NEEDNUMBER, AVFMT_RAWPICTURE,
     * AVFMT_GLOBALHEADER, AVFMT_NOTIMESTAMPS, AVFMT_VARIABLE_FPS,
     * AVFMT_NODIMENSIONS, AVFMT_NOSTREAMS, AVFMT_ALLOW_FLUSH,
     * AVFMT_TS_NONSTRICT
     */
    int flags;

    /**
     * List of supported codec_id-codec_tag pairs, ordered by "better
     * choice first". The arrays are all terminated by AV_CODEC_ID_NONE.
     */
    const struct AVCodecTag * const *codec_tag;


    const AVClass *priv_class; ///< AVClass for the private context

    /*****************************************************************
     * No fields below this line are part of the public API. They
     * may not be used outside of libavformat and can be changed and
     * removed at will.
     * New public fields should be added right above.
     *****************************************************************
     */
    struct AVOutputFormat *next;
    /**
     * size of private data so that it can be allocated in the wrapper
     */
    int priv_data_size;

    int (*write_header)(struct AVFormatContext *);
    /**
     * Write a packet. If AVFMT_ALLOW_FLUSH is set in flags,
     * pkt can be NULL in order to flush data buffered in the muxer.
     * When flushing, return 0 if there still is more data to flush,
     * or 1 if everything was flushed and there is no more buffered
     * data.
     */
    int (*write_packet)(struct AVFormatContext *, AVPacket *pkt);
    int (*write_trailer)(struct AVFormatContext *);
    /**
     * Currently only used to set pixel format if not YUV420P.
     */
    int (*interleave_packet)(struct AVFormatContext *, AVPacket *out,
                             AVPacket *in, int flush);
    /**
     * Test if the given codec can be stored in this container.
     *
     * @return 1 if the codec is supported, 0 if it is not.
     *         A negative number if unknown.
     *         MKTAG('A', 'P', 'I', 'C') if the codec is only supported as AV_DISPOSITION_ATTACHED_PIC
     */
    int (*query_codec)(enum AVCodecID id, int std_compliance);

    void (*get_output_timestamp)(struct AVFormatContext *s, int stream,
                                 int64_t *dts, int64_t *wall);
    /**
     * Allows sending messages from application to device.
     */
    int (*control_message)(struct AVFormatContext *s, int type,
                           void *data, size_t data_size);

    /**
     * Write an uncoded AVFrame.
     *
     * See av_write_uncoded_frame() for details.
     *
     * The library will free *frame afterwards, but the muxer can prevent it
     * by setting the pointer to NULL.
     */
    int (*write_uncoded_frame)(struct AVFormatContext *, int stream_index,
                               AVFrame **frame, unsigned flags);
    /**
     * Returns device list with it properties.
     * @see avdevice_list_devices() for more details.
     */
    int (*get_device_list)(struct AVFormatContext *s, struct AVDeviceInfoList *device_list);
} AVOutputFormat;
/**
 * @}
 */

/**
 * @addtogroup lavf_decoding
 * @{
 */
typedef struct AVInputFormat {
    /**
     * A comma separated list of short names for the format. New names
     * may be appended with a minor bump.
     */
    const char *name;

    /**
     * Descriptive name for the format, meant to be more human-readable
     * than name. You should use the NULL_IF_CONFIG_SMALL() macro
     * to define it.
     */
    const char *long_name;

    /**
     * Can use flags: AVFMT_NOFILE, AVFMT_NEEDNUMBER, AVFMT_SHOW_IDS,
     * AVFMT_GENERIC_INDEX, AVFMT_TS_DISCONT, AVFMT_NOBINSEARCH,
     * AVFMT_NOGENSEARCH, AVFMT_NO_BYTE_SEEK, AVFMT_SEEK_TO_PTS.
     */
    int flags;

    /**
     * If extensions are defined, then no probe is done. You should
     * usually not use extension format guessing because it is not
     * reliable enough
     */
    const char *extensions;

    const struct AVCodecTag * const *codec_tag;

    const AVClass *priv_class; ///< AVClass for the private context

    /*****************************************************************
     * No fields below this line are part of the public API. They
     * may not be used outside of libavformat and can be changed and
     * removed at will.
     * New public fields should be added right above.
     *****************************************************************
     */
    struct AVInputFormat *next;

    /**
     * Raw demuxers store their codec ID here.
     */
    int raw_codec_id;

    /**
     * Size of private data so that it can be allocated in the wrapper.
     */
    int priv_data_size;

    /**
     * Tell if a given file has a chance of being parsed as this format.
     * The buffer provided is guaranteed to be AVPROBE_PADDING_SIZE bytes
     * big so you do not have to check for that unless you need more.
     */
    int (*read_probe)(AVProbeData *);

    /**
     * Read the format header and initialize the AVFormatContext
     * structure. Return 0 if OK. Only used in raw format right
     * now. 'avformat_new_stream' should be called to create new streams.
     */
    int (*read_header)(struct AVFormatContext *);

    /**
     * Read one packet and put it in 'pkt'. pts and flags are also
     * set. 'avformat_new_stream' can be called only if the flag
     * AVFMTCTX_NOHEADER is used and only in the calling thread (not in a
     * background thread).
     * @return 0 on success, < 0 on error.
     *         When returning an error, pkt must not have been allocated
     *         or must be freed before returning
     */
    int (*read_packet)(struct AVFormatContext *, AVPacket *pkt);

    /**
     * Close the stream. The AVFormatContext and AVStreams are not
     * freed by this function
     */
    int (*read_close)(struct AVFormatContext *);

    /**
     * Seek to a given timestamp relative to the frames in
     * stream component stream_index.
     * @param stream_index Must not be -1.
     * @param flags Selects which direction should be preferred if no exact
     *              match is available.
     * @return >= 0 on success (but not necessarily the new offset)
     */
    int (*read_seek)(struct AVFormatContext *,
                     int stream_index, int64_t timestamp, int flags);

    /**
     * Get the next timestamp in stream[stream_index].time_base units.
     * @return the timestamp or AV_NOPTS_VALUE if an error occurred
     */
    int64_t (*read_timestamp)(struct AVFormatContext *s, int stream_index,
                              int64_t *pos, int64_t pos_limit);

    /**
     * Start/resume playing - only meaningful if using a network-based format
     * (RTSP).
     */
    int (*read_play)(struct AVFormatContext *);

    /**
     * Pause playing - only meaningful if using a network-based format
     * (RTSP).
     */
    int (*read_pause)(struct AVFormatContext *);

    /**
     * Seek to timestamp ts.
     * Seeking will be done so that the point from which all active streams
     * can be presented successfully will be closest to ts and within min/max_ts.
     * Active streams are all streams that have AVStream.discard < AVDISCARD_ALL.
     */
    int (*read_seek2)(struct AVFormatContext *s, int stream_index, int64_t min_ts, int64_t ts, int64_t max_ts, int flags);

    /**
     * Returns device list with it properties.
     * @see avdevice_list_devices() for more details.
     */
    int (*get_device_list)(struct AVFormatContext *s, struct AVDeviceInfoList *device_list);
} AVInputFormat;
/**
 * @}
 */

enum AVStreamParseType {
    AVSTREAM_PARSE_NONE,
    AVSTREAM_PARSE_FULL,       /**< full parsing and repack */
    AVSTREAM_PARSE_HEADERS,    /**< Only parse headers, do not repack. */
    AVSTREAM_PARSE_TIMESTAMPS, /**< full parsing and interpolation of timestamps for frames not starting on a packet boundary */
    AVSTREAM_PARSE_FULL_ONCE,  /**< full parsing and repack of the first frame only, only implemented for H.264 currently */
    AVSTREAM_PARSE_FULL_RAW=MKTAG(0,'R','A','W'),       /**< full parsing and repack with timestamp and position generation by parser for raw
                                                             this assumes that each packet in the file contains no demuxer level headers and
                                                             just codec level data, otherwise position generation would fail */
};

typedef struct AVIndexEntry {
    int64_t pos;
    int64_t timestamp;        /**<
                               * Timestamp in AVStream.time_base units, preferably the time from which on correctly decoded frames are available
                               * when seeking to this entry. That means preferable PTS on keyframe based formats.
                               * But demuxers can choose to store a different timestamp, if it is more convenient for the implementation or nothing better
                               * is known
                               */
#define AVINDEX_KEYFRAME 0x0001
    int flags:2;
    int size:30; //Yeah, trying to keep the size of this small to reduce memory requirements (it is 24 vs. 32 bytes due to possible 8-byte alignment).
    int min_distance;         /**< Minimum distance between this and the previous keyframe, used to avoid unneeded searching. */
} AVIndexEntry;

#define AV_DISPOSITION_DEFAULT   0x0001
#define AV_DISPOSITION_DUB       0x0002
#define AV_DISPOSITION_ORIGINAL  0x0004
#define AV_DISPOSITION_COMMENT   0x0008
#define AV_DISPOSITION_LYRICS    0x0010
#define AV_DISPOSITION_KARAOKE   0x0020

/**
 * Track should be used during playback by default.
 * Useful for subtitle track that should be displayed
 * even when user did not explicitly ask for subtitles.
 */
#define AV_DISPOSITION_FORCED    0x0040
#define AV_DISPOSITION_HEARING_IMPAIRED  0x0080  /**< stream for hearing impaired audiences */
#define AV_DISPOSITION_VISUAL_IMPAIRED   0x0100  /**< stream for visual impaired audiences */
#define AV_DISPOSITION_CLEAN_EFFECTS     0x0200  /**< stream without voice */
/**
 * The stream is stored in the file as an attached picture/"cover art" (e.g.
 * APIC frame in ID3v2). The single packet associated with it will be returned
 * among the first few packets read from the file unless seeking takes place.
 * It can also be accessed at any time in AVStream.attached_pic.
 */
#define AV_DISPOSITION_ATTACHED_PIC      0x0400

/**
 * To specify text track kind (different from subtitles default).
 */
#define AV_DISPOSITION_CAPTIONS     0x10000
#define AV_DISPOSITION_DESCRIPTIONS 0x20000
#define AV_DISPOSITION_METADATA     0x40000

/**
 * Options for behavior on timestamp wrap detection.
 */
#define AV_PTS_WRAP_IGNORE      0   ///< ignore the wrap
#define AV_PTS_WRAP_ADD_OFFSET  1   ///< add the format specific offset on wrap detection
#define AV_PTS_WRAP_SUB_OFFSET  -1  ///< subtract the format specific offset on wrap detection

/**
 * Stream structure.
 * New fields can be added to the end with minor version bumps.
 * Removal, reordering and changes to existing fields require a major
 * version bump.
 * sizeof(AVStream) must not be used outside libav*.
 */
typedef struct AVStream {
    int index;    /**< stream index in AVFormatContext */
    /**
     * Format-specific stream ID.
     * decoding: set by libavformat
     * encoding: set by the user, replaced by libavformat if left unset
     */
    int id;
    /**
     * Codec context associated with this stream. Allocated and freed by
     * libavformat.
     *
     * - decoding: The demuxer exports codec information stored in the headers
     *             here.
     * - encoding: The user sets codec information, the muxer writes it to the
     *             output. Mandatory fields as specified in AVCodecContext
     *             documentation must be set even if this AVCodecContext is
     *             not actually used for encoding.
     */
    AVCodecContext *codec;
    void *priv_data;

    /**
     * encoding: pts generation when outputting stream
     */
    struct AVFrac pts;

    /**
     * This is the fundamental unit of time (in seconds) in terms
     * of which frame timestamps are represented.
     *
     * decoding: set by libavformat
     * encoding: set by libavformat in avformat_write_header. The muxer may use the
     * user-provided value of @ref AVCodecContext.time_base "codec->time_base"
     * as a hint.
     */
    AVRational time_base;

    /**
     * Decoding: pts of the first frame of the stream in presentation order, in stream time base.
     * Only set this if you are absolutely 100% sure that the value you set
     * it to really is the pts of the first frame.
     * This may be undefined (AV_NOPTS_VALUE).
     * @note The ASF header does NOT contain a correct start_time the ASF
     * demuxer must NOT set this.
     */
    int64_t start_time;

    /**
     * Decoding: duration of the stream, in stream time base.
     * If a source file does not specify a duration, but does specify
     * a bitrate, this value will be estimated from bitrate and file size.
     */
    int64_t duration;

    int64_t nb_frames;                 ///< number of frames in this stream if known or 0

    int disposition; /**< AV_DISPOSITION_* bit field */

    enum AVDiscard discard; ///< Selects which packets can be discarded at will and do not need to be demuxed.

    /**
     * sample aspect ratio (0 if unknown)
     * - encoding: Set by user.
     * - decoding: Set by libavformat.
     */
    AVRational sample_aspect_ratio;

    AVDictionary *metadata;

    /**
     * Average framerate
     */
    AVRational avg_frame_rate;

    /**
     * For streams with AV_DISPOSITION_ATTACHED_PIC disposition, this packet
     * will contain the attached picture.
     *
     * decoding: set by libavformat, must not be modified by the caller.
     * encoding: unused
     */
    AVPacket attached_pic;

    /*****************************************************************
     * All fields below this line are not part of the public API. They
     * may not be used outside of libavformat and can be changed and
     * removed at will.
     * New public fields should be added right above.
     *****************************************************************
     */

    /**
     * Stream information used internally by av_find_stream_info()
     */
#define MAX_STD_TIMEBASES (60*12+6)
    struct {
        int64_t last_dts;
        int64_t duration_gcd;
        int duration_count;
        int64_t rfps_duration_sum;
        double (*duration_error)[2][MAX_STD_TIMEBASES];
        int64_t codec_info_duration;
        int64_t codec_info_duration_fields;
        int found_decoder;

        int64_t last_duration;

        /**
         * Those are used for average framerate estimation.
         */
        int64_t fps_first_dts;
        int     fps_first_dts_idx;
        int64_t fps_last_dts;
        int     fps_last_dts_idx;

    } *info;

    int pts_wrap_bits; /**< number of bits in pts (used for wrapping control) */

#if FF_API_REFERENCE_DTS
    /* a hack to keep ABI compatibility for ffmpeg and other applications, which accesses parser even
     * though it should not */
    int64_t do_not_use;
#endif
    // Timestamp generation support:
    /**
     * Timestamp corresponding to the last dts sync point.
     *
     * Initialized when AVCodecParserContext.dts_sync_point >= 0 and
     * a DTS is received from the underlying container. Otherwise set to
     * AV_NOPTS_VALUE by default.
     */
    int64_t first_dts;
    int64_t cur_dts;
    int64_t last_IP_pts;
    int last_IP_duration;

    /**
     * Number of packets to buffer for codec probing
     */
#define MAX_PROBE_PACKETS 2500
    int probe_packets;

    /**
     * Number of frames that have been demuxed during av_find_stream_info()
     */
    int codec_info_nb_frames;

    /* av_read_frame() support */
    enum AVStreamParseType need_parsing;
    struct AVCodecParserContext *parser;

    /**
     * last packet in packet_buffer for this stream when muxing.
     */
    struct AVPacketList *last_in_packet_buffer;
    AVProbeData probe_data;
#define MAX_REORDER_DELAY 16
    int64_t pts_buffer[MAX_REORDER_DELAY+1];

    AVIndexEntry *index_entries; /**< Only used if the format does not
                                    support seeking natively. */
    int nb_index_entries;
    unsigned int index_entries_allocated_size;

    /**
     * Real base framerate of the stream.
     * This is the lowest framerate with which all timestamps can be
     * represented accurately (it is the least common multiple of all
     * framerates in the stream). Note, this value is just a guess!
     * For example, if the time base is 1/90000 and all frames have either
     * approximately 3600 or 1800 timer ticks, then r_frame_rate will be 50/1.
     *
     * Code outside avformat should access this field using:
     * av_stream_get/set_r_frame_rate(stream)
     */
    AVRational r_frame_rate;

    /**
     * Stream Identifier
     * This is the MPEG-TS stream identifier +1
     * 0 means unknown
     */
    int stream_identifier;

    int64_t interleaver_chunk_size;
    int64_t interleaver_chunk_duration;

    /**
     * stream probing state
     * -1   -> probing finished
     *  0   -> no probing requested
     * rest -> perform probing with request_probe being the minimum score to accept.
     * NOT PART OF PUBLIC API
     */
    int request_probe;
    /**
     * Indicates that everything up to the next keyframe
     * should be discarded.
     */
    int skip_to_keyframe;

    /**
     * Number of samples to skip at the start of the frame decoded from the next packet.
     */
    int skip_samples;

    /**
     * Number of internally decoded frames, used internally in libavformat, do not access
     * its lifetime differs from info which is why it is not in that structure.
     */
    int nb_decoded_frames;

    /**
     * Timestamp offset added to timestamps before muxing
     * NOT PART OF PUBLIC API
     */
    int64_t mux_ts_offset;

    /**
     * Internal data to check for wrapping of the time stamp
     */
    int64_t pts_wrap_reference;

    /**
     * Options for behavior, when a wrap is detected.
     *
     * Defined by AV_PTS_WRAP_ values.
     *
     * If correction is enabled, there are two possibilities:
     * If the first time stamp is near the wrap point, the wrap offset
     * will be subtracted, which will create negative time stamps.
     * Otherwise the offset will be added.
     */
    int pts_wrap_behavior;

    /**
     * Internal data to prevent doing update_initial_durations() twice
     */
    int update_initial_durations_done;
} AVStream;

AVRational av_stream_get_r_frame_rate(const AVStream *s);
void       av_stream_set_r_frame_rate(AVStream *s, AVRational r);

#define AV_PROGRAM_RUNNING 1

/**
 * New fields can be added to the end with minor version bumps.
 * Removal, reordering and changes to existing fields require a major
 * version bump.
 * sizeof(AVProgram) must not be used outside libav*.
 */
typedef struct AVProgram {
    int            id;
    int            flags;
    enum AVDiscard discard;        ///< selects which program to discard and which to feed to the caller
    unsigned int   *stream_index;
    unsigned int   nb_stream_indexes;
    AVDictionary *metadata;

    int program_num;
    int pmt_pid;
    int pcr_pid;

    /*****************************************************************
     * All fields below this line are not part of the public API. They
     * may not be used outside of libavformat and can be changed and
     * removed at will.
     * New public fields should be added right above.
     *****************************************************************
     */
    int64_t start_time;
    int64_t end_time;

    int64_t pts_wrap_reference;    ///< reference dts for wrap detection
    int pts_wrap_behavior;         ///< behavior on wrap detection
} AVProgram;

#define AVFMTCTX_NOHEADER      0x0001 /**< signal that no header is present
                                         (streams are added dynamically) */

typedef struct AVChapter {
    int id;                 ///< unique ID to identify the chapter
    AVRational time_base;   ///< time base in which the start/end timestamps are specified
    int64_t start, end;     ///< chapter start/end time in time_base units
    AVDictionary *metadata;
} AVChapter;


/**
 * Callback used by devices to communicate with application.
 */
typedef int (*av_format_control_message)(struct AVFormatContext *s, int type,
                                         void *data, size_t data_size);


/**
 * The duration of a video can be estimated through various ways, and this enum can be used
 * to know how the duration was estimated.
 */
enum AVDurationEstimationMethod {
    AVFMT_DURATION_FROM_PTS,    ///< Duration accurately estimated from PTSes
    AVFMT_DURATION_FROM_STREAM, ///< Duration estimated from a stream with a known duration
    AVFMT_DURATION_FROM_BITRATE ///< Duration estimated from bitrate (less accurate)
};

typedef struct AVFormatInternal AVFormatInternal;

/**
 * Format I/O context.
 * New fields can be added to the end with minor version bumps.
 * Removal, reordering and changes to existing fields require a major
 * version bump.
 * sizeof(AVFormatContext) must not be used outside libav*, use
 * avformat_alloc_context() to create an AVFormatContext.
 */
typedef struct AVFormatContext {
    /**
     * A class for logging and @ref avoptions. Set by avformat_alloc_context().
     * Exports (de)muxer private options if they exist.
     */
    const AVClass *av_class;

    /**
     * The input container format.
     *
     * Demuxing only, set by avformat_open_input().
     */
    struct AVInputFormat *iformat;

    /**
     * The output container format.
     *
     * Muxing only, must be set by the caller before avformat_write_header().
     */
    struct AVOutputFormat *oformat;

    /**
     * Format private data. This is an AVOptions-enabled struct
     * if and only if iformat/oformat.priv_class is not NULL.
     *
     * - muxing: set by avformat_write_header()
     * - demuxing: set by avformat_open_input()
     */
    void *priv_data;

    /**
     * I/O context.
     *
     * - demuxing: either set by the user before avformat_open_input() (then
     *             the user must close it manually) or set by avformat_open_input().
     * - muxing: set by the user before avformat_write_header(). The caller must
     *           take care of closing / freeing the IO context.
     *
     * Do NOT set this field if AVFMT_NOFILE flag is set in
     * iformat/oformat.flags. In such a case, the (de)muxer will handle
     * I/O in some other way and this field will be NULL.
     */
    AVIOContext *pb;

    /* stream info */
    int ctx_flags; /**< Format-specific flags, see AVFMTCTX_xx */

    /**
     * Number of elements in AVFormatContext.streams.
     *
     * Set by avformat_new_stream(), must not be modified by any other code.
     */
    unsigned int nb_streams;
    /**
     * A list of all streams in the file. New streams are created with
     * avformat_new_stream().
     *
     * - demuxing: streams are created by libavformat in avformat_open_input().
     *             If AVFMTCTX_NOHEADER is set in ctx_flags, then new streams may also
     *             appear in av_read_frame().
     * - muxing: streams are created by the user before avformat_write_header().
     *
     * Freed by libavformat in avformat_free_context().
     */
    AVStream **streams;

    /**
     * input or output filename
     *
     * - demuxing: set by avformat_open_input()
     * - muxing: may be set by the caller before avformat_write_header()
     */
    char filename[1024];

    /**
     * Position of the first frame of the component, in
     * AV_TIME_BASE fractional seconds. NEVER set this value directly:
     * It is deduced from the AVStream values.
     *
     * Demuxing only, set by libavformat.
     */
    int64_t start_time;

    /**
     * Duration of the stream, in AV_TIME_BASE fractional
     * seconds. Only set this value if you know none of the individual stream
     * durations and also do not set any of them. This is deduced from the
     * AVStream values if not set.
     *
     * Demuxing only, set by libavformat.
     */
    int64_t duration;

    /**
     * Total stream bitrate in bit/s, 0 if not
     * available. Never set it directly if the file_size and the
     * duration are known as FFmpeg can compute it automatically.
     */
    int bit_rate;

    unsigned int packet_size;
    int max_delay;

    int flags;
#define AVFMT_FLAG_GENPTS       0x0001 ///< Generate missing pts even if it requires parsing future frames.
#define AVFMT_FLAG_IGNIDX       0x0002 ///< Ignore index.
#define AVFMT_FLAG_NONBLOCK     0x0004 ///< Do not block when reading packets from input.
#define AVFMT_FLAG_IGNDTS       0x0008 ///< Ignore DTS on frames that contain both DTS & PTS
#define AVFMT_FLAG_NOFILLIN     0x0010 ///< Do not infer any values from other values, just return what is stored in the container
#define AVFMT_FLAG_NOPARSE      0x0020 ///< Do not use AVParsers, you also must set AVFMT_FLAG_NOFILLIN as the fillin code works on frames and no parsing -> no frames. Also seeking to frames can not work if parsing to find frame boundaries has been disabled
#define AVFMT_FLAG_NOBUFFER     0x0040 ///< Do not buffer frames when possible
#define AVFMT_FLAG_CUSTOM_IO    0x0080 ///< The caller has supplied a custom AVIOContext, don't avio_close() it.
#define AVFMT_FLAG_DISCARD_CORRUPT  0x0100 ///< Discard frames marked corrupted
#define AVFMT_FLAG_FLUSH_PACKETS    0x0200 ///< Flush the AVIOContext every packet.
#define AVFMT_FLAG_MP4A_LATM    0x8000 ///< Enable RTP MP4A-LATM payload
#define AVFMT_FLAG_SORT_DTS    0x10000 ///< try to interleave outputted packets by dts (using this flag can slow demuxing down)
#define AVFMT_FLAG_PRIV_OPT    0x20000 ///< Enable use of private options by delaying codec open (this could be made default once all code is converted)
#define AVFMT_FLAG_KEEP_SIDE_DATA 0x40000 ///< Don't merge side data but keep it separate.

    /**
     * Maximum size of the data read from input for determining
     * the input container format.
     * Demuxing only, set by the caller before avformat_open_input().
     */
    unsigned int probesize;

    /**
     * Maximum duration (in AV_TIME_BASE units) of the data read
     * from input in avformat_find_stream_info().
     * Demuxing only, set by the caller before avformat_find_stream_info().
     */
    int max_analyze_duration;

    const uint8_t *key;
    int keylen;

    unsigned int nb_programs;
    AVProgram **programs;

    /**
     * Forced video codec_id.
     * Demuxing: Set by user.
     */
    enum AVCodecID video_codec_id;

    /**
     * Forced audio codec_id.
     * Demuxing: Set by user.
     */
    enum AVCodecID audio_codec_id;

    /**
     * Forced subtitle codec_id.
     * Demuxing: Set by user.
     */
    enum AVCodecID subtitle_codec_id;

    /**
     * Maximum amount of memory in bytes to use for the index of each stream.
     * If the index exceeds this size, entries will be discarded as
     * needed to maintain a smaller size. This can lead to slower or less
     * accurate seeking (depends on demuxer).
     * Demuxers for which a full in-memory index is mandatory will ignore
     * this.
     * - muxing: unused
     * - demuxing: set by user
     */
    unsigned int max_index_size;

    /**
     * Maximum amount of memory in bytes to use for buffering frames
     * obtained from realtime capture devices.
     */
    unsigned int max_picture_buffer;

    /**
     * Number of chapters in AVChapter array.
     * When muxing, chapters are normally written in the file header,
     * so nb_chapters should normally be initialized before write_header
     * is called. Some muxers (e.g. mov and mkv) can also write chapters
     * in the trailer.  To write chapters in the trailer, nb_chapters
     * must be zero when write_header is called and non-zero when
     * write_trailer is called.
     * - muxing: set by user
     * - demuxing: set by libavformat
     */
    unsigned int nb_chapters;
    AVChapter **chapters;

    /**
     * Metadata that applies to the whole file.
     *
     * - demuxing: set by libavformat in avformat_open_input()
     * - muxing: may be set by the caller before avformat_write_header()
     *
     * Freed by libavformat in avformat_free_context().
     */
    AVDictionary *metadata;

    /**
     * Start time of the stream in real world time, in microseconds
     * since the Unix epoch (00:00 1st January 1970). That is, pts=0 in the
     * stream was captured at this real world time.
     * Muxing only, set by the caller before avformat_write_header().
     */
    int64_t start_time_realtime;

    /**
     * The number of frames used for determining the framerate in
     * avformat_find_stream_info().
     * Demuxing only, set by the caller before avformat_find_stream_info().
     */
    int fps_probe_size;

    /**
     * Error recognition; higher values will detect more errors but may
     * misdetect some more or less valid parts as errors.
     * Demuxing only, set by the caller before avformat_open_input().
     */
    int error_recognition;

    /**
     * Custom interrupt callbacks for the I/O layer.
     *
     * demuxing: set by the user before avformat_open_input().
     * muxing: set by the user before avformat_write_header()
     * (mainly useful for AVFMT_NOFILE formats). The callback
     * should also be passed to avio_open2() if it's used to
     * open the file.
     */
    AVIOInterruptCB interrupt_callback;

    /**
     * Flags to enable debugging.
     */
    int debug;
#define FF_FDEBUG_TS        0x0001

    /**
     * Maximum buffering duration for interleaving.
     *
     * To ensure all the streams are interleaved correctly,
     * av_interleaved_write_frame() will wait until it has at least one packet
     * for each stream before actually writing any packets to the output file.
     * When some streams are "sparse" (i.e. there are large gaps between
     * successive packets), this can result in excessive buffering.
     *
     * This field specifies the maximum difference between the timestamps of the
     * first and the last packet in the muxing queue, above which libavformat
     * will output a packet regardless of whether it has queued a packet for all
     * the streams.
     *
     * Muxing only, set by the caller before avformat_write_header().
     */
    int64_t max_interleave_delta;

    /**
     * Transport stream id.
     * This will be moved into demuxer private options. Thus no API/ABI compatibility
     */
    int ts_id;

    /**
     * Audio preload in microseconds.
     * Note, not all formats support this and unpredictable things may happen if it is used when not supported.
     * - encoding: Set by user via AVOptions (NO direct access)
     * - decoding: unused
     */
    int audio_preload;

    /**
     * Max chunk time in microseconds.
     * Note, not all formats support this and unpredictable things may happen if it is used when not supported.
     * - encoding: Set by user via AVOptions (NO direct access)
     * - decoding: unused
     */
    int max_chunk_duration;

    /**
     * Max chunk size in bytes
     * Note, not all formats support this and unpredictable things may happen if it is used when not supported.
     * - encoding: Set by user via AVOptions (NO direct access)
     * - decoding: unused
     */
    int max_chunk_size;

    /**
     * forces the use of wallclock timestamps as pts/dts of packets
     * This has undefined results in the presence of B frames.
     * - encoding: unused
     * - decoding: Set by user via AVOptions (NO direct access)
     */
    int use_wallclock_as_timestamps;

    /**
     * Avoid negative timestamps during muxing.
     *  0 -> allow negative timestamps
     *  1 -> avoid negative timestamps
     * -1 -> choose automatically (default)
     * Note, this only works when interleave_packet_per_dts is in use.
     * - encoding: Set by user via AVOptions (NO direct access)
     * - decoding: unused
     */
    int avoid_negative_ts;

    /**
     * avio flags, used to force AVIO_FLAG_DIRECT.
     * - encoding: unused
     * - decoding: Set by user via AVOptions (NO direct access)
     */
    int avio_flags;

    /**
     * The duration field can be estimated through various ways, and this field can be used
     * to know how the duration was estimated.
     * - encoding: unused
     * - decoding: Read by user via AVOptions (NO direct access)
     */
    enum AVDurationEstimationMethod duration_estimation_method;

    /**
     * Skip initial bytes when opening stream
     * - encoding: unused
     * - decoding: Set by user via AVOptions (NO direct access)
     */
    unsigned int skip_initial_bytes;

    /**
     * Correct single timestamp overflows
     * - encoding: unused
     * - decoding: Set by user via AVOptions (NO direct access)
     */
    unsigned int correct_ts_overflow;

    /**
     * Force seeking to any (also non key) frames.
     * - encoding: unused
     * - decoding: Set by user via AVOptions (NO direct access)
     */
    int seek2any;

    /**
     * Flush the I/O context after each packet.
     * - encoding: Set by user via AVOptions (NO direct access)
     * - decoding: unused
     */
    int flush_packets;

    /**
     * format probing score.
     * The maximal score is AVPROBE_SCORE_MAX, its set when the demuxer probes
     * the format.
     * - encoding: unused
     * - decoding: set by avformat, read by user via av_format_get_probe_score() (NO direct access)
     */
    int probe_score;

    /*****************************************************************
     * All fields below this line are not part of the public API. They
     * may not be used outside of libavformat and can be changed and
     * removed at will.
     * New public fields should be added right above.
     *****************************************************************
     */

    /**
     * This buffer is only needed when packets were already buffered but
     * not decoded, for example to get the codec parameters in MPEG
     * streams.
     */
    struct AVPacketList *packet_buffer;
    struct AVPacketList *packet_buffer_end;

    /* av_seek_frame() support */
    int64_t data_offset; /**< offset of the first packet */

    /**
     * Raw packets from the demuxer, prior to parsing and decoding.
     * This buffer is used for buffering packets until the codec can
     * be identified, as parsing cannot be done without knowing the
     * codec.
     */
    struct AVPacketList *raw_packet_buffer;
    struct AVPacketList *raw_packet_buffer_end;
    /**
     * Packets split by the parser get queued here.
     */
    struct AVPacketList *parse_queue;
    struct AVPacketList *parse_queue_end;
    /**
     * Remaining size available for raw_packet_buffer, in bytes.
     */
#define RAW_PACKET_BUFFER_SIZE 2500000
    int raw_packet_buffer_remaining_size;

    /**
     * Offset to remap timestamps to be non-negative.
     * Expressed in timebase units.
     * @see AVStream.mux_ts_offset
     */
    int64_t offset;

    /**
     * Timebase for the timestamp offset.
     */
    AVRational offset_timebase;

    /**
     * An opaque field for libavformat internal usage.
     * Must not be accessed in any way by callers.
     */
    AVFormatInternal *internal;

    /**
     * IO repositioned flag.
     * This is set by avformat when the underlaying IO context read pointer
     * is repositioned, for example when doing byte based seeking.
     * Demuxers can use the flag to detect such changes.
     */
    int io_repositioned;

    /**
     * Forced video codec.
     * This allows forcing a specific decoder, even when there are multiple with
     * the same codec_id.
     * Demuxing: Set by user via av_format_set_video_codec (NO direct access).
     */
    AVCodec *video_codec;

    /**
     * Forced audio codec.
     * This allows forcing a specific decoder, even when there are multiple with
     * the same codec_id.
     * Demuxing: Set by user via av_format_set_audio_codec (NO direct access).
     */
    AVCodec *audio_codec;

    /**
     * Forced subtitle codec.
     * This allows forcing a specific decoder, even when there are multiple with
     * the same codec_id.
     * Demuxing: Set by user via av_format_set_subtitle_codec (NO direct access).
     */
    AVCodec *subtitle_codec;

    /**
     * Number of bytes to be written as padding in a metadata header.
     * Demuxing: Unused.
     * Muxing: Set by user via av_format_set_metadata_header_padding.
     */
    int metadata_header_padding;

    /**
     * User data.
     * This is a place for some private data of the user.
     * Mostly usable with control_message_cb or any future callbacks in device's context.
     */
    void *opaque;

    /**
     * Callback used by devices to communicate with application.
     */
    av_format_control_message control_message_cb;

    /**
     * Output timestamp offset, in microseconds.
     * Muxing: set by user via AVOptions (NO direct access)
     */
    int64_t output_ts_offset;
} AVFormatContext;

int av_format_get_probe_score(const AVFormatContext *s);
AVCodec * av_format_get_video_codec(const AVFormatContext *s);
void      av_format_set_video_codec(AVFormatContext *s, AVCodec *c);
AVCodec * av_format_get_audio_codec(const AVFormatContext *s);
void      av_format_set_audio_codec(AVFormatContext *s, AVCodec *c);
AVCodec * av_format_get_subtitle_codec(const AVFormatContext *s);
void      av_format_set_subtitle_codec(AVFormatContext *s, AVCodec *c);
int       av_format_get_metadata_header_padding(const AVFormatContext *s);
void      av_format_set_metadata_header_padding(AVFormatContext *s, int c);
void *    av_format_get_opaque(const AVFormatContext *s);
void      av_format_set_opaque(AVFormatContext *s, void *opaque);
av_format_control_message av_format_get_control_message_cb(const AVFormatContext *s);
void      av_format_set_control_message_cb(AVFormatContext *s, av_format_control_message callback);

/**
 * Returns the method used to set ctx->duration.
 *
 * @return AVFMT_DURATION_FROM_PTS, AVFMT_DURATION_FROM_STREAM, or AVFMT_DURATION_FROM_BITRATE.
 */
enum AVDurationEstimationMethod av_fmt_ctx_get_duration_estimation_method(const AVFormatContext* ctx);

typedef struct AVPacketList {
    AVPacket pkt;
    struct AVPacketList *next;
} AVPacketList;


/**
 * @defgroup lavf_core Core functions
 * @ingroup libavf
 *
 * Functions for querying libavformat capabilities, allocating core structures,
 * etc.
 * @{
 */

/**
 * Return the LIBAVFORMAT_VERSION_INT constant.
 */
unsigned avformat_version(void);

/**
 * Return the libavformat build-time configuration.
 */
const char *avformat_configuration(void);

/**
 * Return the libavformat license.
 */
const char *avformat_license(void);

/**
 * Initialize libavformat and register all the muxers, demuxers and
 * protocols. If you do not call this function, then you can select
 * exactly which formats you want to support.
 *
 * @see av_register_input_format()
 * @see av_register_output_format()
 */
void av_register_all(void);

void av_register_input_format(AVInputFormat *format);
void av_register_output_format(AVOutputFormat *format);

/**
 * Do global initialization of network components. This is optional,
 * but recommended, since it avoids the overhead of implicitly
 * doing the setup for each session.
 *
 * Calling this function will become mandatory if using network
 * protocols at some major version bump.
 */
int avformat_network_init(void);

/**
 * Undo the initialization done by avformat_network_init.
 */
int avformat_network_deinit(void);

/**
 * If f is NULL, returns the first registered input format,
 * if f is non-NULL, returns the next registered input format after f
 * or NULL if f is the last one.
 */
AVInputFormat  *av_iformat_next(AVInputFormat  *f);

/**
 * If f is NULL, returns the first registered output format,
 * if f is non-NULL, returns the next registered output format after f
 * or NULL if f is the last one.
 */
AVOutputFormat *av_oformat_next(AVOutputFormat *f);

/**
 * Allocate an AVFormatContext.
 * avformat_free_context() can be used to free the context and everything
 * allocated by the framework within it.
 */
AVFormatContext *avformat_alloc_context(void);

/**
 * Free an AVFormatContext and all its streams.
 * @param s context to free
 */
void avformat_free_context(AVFormatContext *s);

/**
 * Get the AVClass for AVFormatContext. It can be used in combination with
 * AV_OPT_SEARCH_FAKE_OBJ for examining options.
 *
 * @see av_opt_find().
 */
const AVClass *avformat_get_class(void);

/**
 * Add a new stream to a media file.
 *
 * When demuxing, it is called by the demuxer in read_header(). If the
 * flag AVFMTCTX_NOHEADER is set in s.ctx_flags, then it may also
 * be called in read_packet().
 *
 * When muxing, should be called by the user before avformat_write_header().
 *
<<<<<<< HEAD
 * User is required to call avcodec_close() and avformat_free_context() to
 * clean up the allocation by avformat_new_stream().
 *
=======
 * @param s media file handle
>>>>>>> 4d7ab5cf
 * @param c If non-NULL, the AVCodecContext corresponding to the new stream
 * will be initialized to use this codec. This is needed for e.g. codec-specific
 * defaults to be set, so codec should be provided if it is known.
 *
 * @return newly created stream or NULL on error.
 */
AVStream *avformat_new_stream(AVFormatContext *s, const AVCodec *c);

AVProgram *av_new_program(AVFormatContext *s, int id);

/**
 * @}
 */


#if FF_API_ALLOC_OUTPUT_CONTEXT
/**
 * @deprecated deprecated in favor of avformat_alloc_output_context2()
 */
attribute_deprecated
AVFormatContext *avformat_alloc_output_context(const char *format,
                                               AVOutputFormat *oformat,
                                               const char *filename);
#endif

/**
 * Allocate an AVFormatContext for an output format.
 * avformat_free_context() can be used to free the context and
 * everything allocated by the framework within it.
 *
 * @param *ctx is set to the created format context, or to NULL in
 * case of failure
 * @param oformat format to use for allocating the context, if NULL
 * format_name and filename are used instead
 * @param format_name the name of output format to use for allocating the
 * context, if NULL filename is used instead
 * @param filename the name of the filename to use for allocating the
 * context, may be NULL
 * @return >= 0 in case of success, a negative AVERROR code in case of
 * failure
 */
int avformat_alloc_output_context2(AVFormatContext **ctx, AVOutputFormat *oformat,
                                   const char *format_name, const char *filename);

/**
 * @addtogroup lavf_decoding
 * @{
 */

/**
 * Find AVInputFormat based on the short name of the input format.
 */
AVInputFormat *av_find_input_format(const char *short_name);

/**
 * Guess the file format.
 *
 * @param pd        data to be probed
 * @param is_opened Whether the file is already opened; determines whether
 *                  demuxers with or without AVFMT_NOFILE are probed.
 */
AVInputFormat *av_probe_input_format(AVProbeData *pd, int is_opened);

/**
 * Guess the file format.
 *
 * @param pd        data to be probed
 * @param is_opened Whether the file is already opened; determines whether
 *                  demuxers with or without AVFMT_NOFILE are probed.
 * @param score_max A probe score larger that this is required to accept a
 *                  detection, the variable is set to the actual detection
 *                  score afterwards.
 *                  If the score is <= AVPROBE_SCORE_MAX / 4 it is recommended
 *                  to retry with a larger probe buffer.
 */
AVInputFormat *av_probe_input_format2(AVProbeData *pd, int is_opened, int *score_max);

/**
 * Guess the file format.
 *
 * @param is_opened Whether the file is already opened; determines whether
 *                  demuxers with or without AVFMT_NOFILE are probed.
 * @param score_ret The score of the best detection.
 */
AVInputFormat *av_probe_input_format3(AVProbeData *pd, int is_opened, int *score_ret);

/**
 * Probe a bytestream to determine the input format. Each time a probe returns
 * with a score that is too low, the probe buffer size is increased and another
 * attempt is made. When the maximum probe size is reached, the input format
 * with the highest score is returned.
 *
 * @param pb the bytestream to probe
 * @param fmt the input format is put here
 * @param filename the filename of the stream
 * @param logctx the log context
 * @param offset the offset within the bytestream to probe from
 * @param max_probe_size the maximum probe buffer size (zero for default)
 * @return the score in case of success, a negative value corresponding to an
 *         the maximal score is AVPROBE_SCORE_MAX
 * AVERROR code otherwise
 */
int av_probe_input_buffer2(AVIOContext *pb, AVInputFormat **fmt,
                           const char *filename, void *logctx,
                           unsigned int offset, unsigned int max_probe_size);

/**
 * Like av_probe_input_buffer2() but returns 0 on success
 */
int av_probe_input_buffer(AVIOContext *pb, AVInputFormat **fmt,
                          const char *filename, void *logctx,
                          unsigned int offset, unsigned int max_probe_size);

/**
 * Open an input stream and read the header. The codecs are not opened.
 * The stream must be closed with avformat_close_input().
 *
 * @param ps Pointer to user-supplied AVFormatContext (allocated by avformat_alloc_context).
 *           May be a pointer to NULL, in which case an AVFormatContext is allocated by this
 *           function and written into ps.
 *           Note that a user-supplied AVFormatContext will be freed on failure.
 * @param filename Name of the stream to open.
 * @param fmt If non-NULL, this parameter forces a specific input format.
 *            Otherwise the format is autodetected.
 * @param options  A dictionary filled with AVFormatContext and demuxer-private options.
 *                 On return this parameter will be destroyed and replaced with a dict containing
 *                 options that were not found. May be NULL.
 *
 * @return 0 on success, a negative AVERROR on failure.
 *
 * @note If you want to use custom IO, preallocate the format context and set its pb field.
 */
int avformat_open_input(AVFormatContext **ps, const char *filename, AVInputFormat *fmt, AVDictionary **options);

attribute_deprecated
int av_demuxer_open(AVFormatContext *ic);

#if FF_API_FORMAT_PARAMETERS
/**
 * Read packets of a media file to get stream information. This
 * is useful for file formats with no headers such as MPEG. This
 * function also computes the real framerate in case of MPEG-2 repeat
 * frame mode.
 * The logical file position is not changed by this function;
 * examined packets may be buffered for later processing.
 *
 * @param ic media file handle
 * @return >=0 if OK, AVERROR_xxx on error
 * @todo Let the user decide somehow what information is needed so that
 *       we do not waste time getting stuff the user does not need.
 *
 * @deprecated use avformat_find_stream_info.
 */
attribute_deprecated
int av_find_stream_info(AVFormatContext *ic);
#endif

/**
 * Read packets of a media file to get stream information. This
 * is useful for file formats with no headers such as MPEG. This
 * function also computes the real framerate in case of MPEG-2 repeat
 * frame mode.
 * The logical file position is not changed by this function;
 * examined packets may be buffered for later processing.
 *
 * @param ic media file handle
 * @param options  If non-NULL, an ic.nb_streams long array of pointers to
 *                 dictionaries, where i-th member contains options for
 *                 codec corresponding to i-th stream.
 *                 On return each dictionary will be filled with options that were not found.
 * @return >=0 if OK, AVERROR_xxx on error
 *
 * @note this function isn't guaranteed to open all the codecs, so
 *       options being non-empty at return is a perfectly normal behavior.
 *
 * @todo Let the user decide somehow what information is needed so that
 *       we do not waste time getting stuff the user does not need.
 */
int avformat_find_stream_info(AVFormatContext *ic, AVDictionary **options);

/**
 * Find the programs which belong to a given stream.
 *
 * @param ic    media file handle
 * @param last  the last found program, the search will start after this
 *              program, or from the beginning if it is NULL
 * @param s     stream index
 * @return the next program which belongs to s, NULL if no program is found or
 *         the last program is not among the programs of ic.
 */
AVProgram *av_find_program_from_stream(AVFormatContext *ic, AVProgram *last, int s);

/**
 * Find the "best" stream in the file.
 * The best stream is determined according to various heuristics as the most
 * likely to be what the user expects.
 * If the decoder parameter is non-NULL, av_find_best_stream will find the
 * default decoder for the stream's codec; streams for which no decoder can
 * be found are ignored.
 *
 * @param ic                media file handle
 * @param type              stream type: video, audio, subtitles, etc.
 * @param wanted_stream_nb  user-requested stream number,
 *                          or -1 for automatic selection
 * @param related_stream    try to find a stream related (eg. in the same
 *                          program) to this one, or -1 if none
 * @param decoder_ret       if non-NULL, returns the decoder for the
 *                          selected stream
 * @param flags             flags; none are currently defined
 * @return  the non-negative stream number in case of success,
 *          AVERROR_STREAM_NOT_FOUND if no stream with the requested type
 *          could be found,
 *          AVERROR_DECODER_NOT_FOUND if streams were found but no decoder
 * @note  If av_find_best_stream returns successfully and decoder_ret is not
 *        NULL, then *decoder_ret is guaranteed to be set to a valid AVCodec.
 */
int av_find_best_stream(AVFormatContext *ic,
                        enum AVMediaType type,
                        int wanted_stream_nb,
                        int related_stream,
                        AVCodec **decoder_ret,
                        int flags);

#if FF_API_READ_PACKET
/**
 * @deprecated use AVFMT_FLAG_NOFILLIN | AVFMT_FLAG_NOPARSE to read raw
 * unprocessed packets
 *
 * Read a transport packet from a media file.
 *
 * This function is obsolete and should never be used.
 * Use av_read_frame() instead.
 *
 * @param s media file handle
 * @param pkt is filled
 * @return 0 if OK, AVERROR_xxx on error
 */
attribute_deprecated
int av_read_packet(AVFormatContext *s, AVPacket *pkt);
#endif

/**
 * Return the next frame of a stream.
 * This function returns what is stored in the file, and does not validate
 * that what is there are valid frames for the decoder. It will split what is
 * stored in the file into frames and return one for each call. It will not
 * omit invalid data between valid frames so as to give the decoder the maximum
 * information possible for decoding.
 *
 * If pkt->buf is NULL, then the packet is valid until the next
 * av_read_frame() or until avformat_close_input(). Otherwise the packet
 * is valid indefinitely. In both cases the packet must be freed with
 * av_free_packet when it is no longer needed. For video, the packet contains
 * exactly one frame. For audio, it contains an integer number of frames if each
 * frame has a known fixed size (e.g. PCM or ADPCM data). If the audio frames
 * have a variable size (e.g. MPEG audio), then it contains one frame.
 *
 * pkt->pts, pkt->dts and pkt->duration are always set to correct
 * values in AVStream.time_base units (and guessed if the format cannot
 * provide them). pkt->pts can be AV_NOPTS_VALUE if the video format
 * has B-frames, so it is better to rely on pkt->dts if you do not
 * decompress the payload.
 *
 * @return 0 if OK, < 0 on error or end of file
 */
int av_read_frame(AVFormatContext *s, AVPacket *pkt);

/**
 * Seek to the keyframe at timestamp.
 * 'timestamp' in 'stream_index'.
 *
 * @param s media file handle
 * @param stream_index If stream_index is (-1), a default
 * stream is selected, and timestamp is automatically converted
 * from AV_TIME_BASE units to the stream specific time_base.
 * @param timestamp Timestamp in AVStream.time_base units
 *        or, if no stream is specified, in AV_TIME_BASE units.
 * @param flags flags which select direction and seeking mode
 * @return >= 0 on success
 */
int av_seek_frame(AVFormatContext *s, int stream_index, int64_t timestamp,
                  int flags);

/**
 * Seek to timestamp ts.
 * Seeking will be done so that the point from which all active streams
 * can be presented successfully will be closest to ts and within min/max_ts.
 * Active streams are all streams that have AVStream.discard < AVDISCARD_ALL.
 *
 * If flags contain AVSEEK_FLAG_BYTE, then all timestamps are in bytes and
 * are the file position (this may not be supported by all demuxers).
 * If flags contain AVSEEK_FLAG_FRAME, then all timestamps are in frames
 * in the stream with stream_index (this may not be supported by all demuxers).
 * Otherwise all timestamps are in units of the stream selected by stream_index
 * or if stream_index is -1, in AV_TIME_BASE units.
 * If flags contain AVSEEK_FLAG_ANY, then non-keyframes are treated as
 * keyframes (this may not be supported by all demuxers).
 * If flags contain AVSEEK_FLAG_BACKWARD, it is ignored.
 *
 * @param s media file handle
 * @param stream_index index of the stream which is used as time base reference
 * @param min_ts smallest acceptable timestamp
 * @param ts target timestamp
 * @param max_ts largest acceptable timestamp
 * @param flags flags
 * @return >=0 on success, error code otherwise
 *
 * @note This is part of the new seek API which is still under construction.
 *       Thus do not use this yet. It may change at any time, do not expect
 *       ABI compatibility yet!
 */
int avformat_seek_file(AVFormatContext *s, int stream_index, int64_t min_ts, int64_t ts, int64_t max_ts, int flags);

/**
 * Start playing a network-based stream (e.g. RTSP stream) at the
 * current position.
 */
int av_read_play(AVFormatContext *s);

/**
 * Pause a network-based stream (e.g. RTSP stream).
 *
 * Use av_read_play() to resume it.
 */
int av_read_pause(AVFormatContext *s);

#if FF_API_CLOSE_INPUT_FILE
/**
 * @deprecated use avformat_close_input()
 * Close a media file (but not its codecs).
 *
 * @param s media file handle
 */
attribute_deprecated
void av_close_input_file(AVFormatContext *s);
#endif

/**
 * Close an opened input AVFormatContext. Free it and all its contents
 * and set *s to NULL.
 */
void avformat_close_input(AVFormatContext **s);
/**
 * @}
 */

#if FF_API_NEW_STREAM
/**
 * Add a new stream to a media file.
 *
 * Can only be called in the read_header() function. If the flag
 * AVFMTCTX_NOHEADER is in the format context, then new streams
 * can be added in read_packet too.
 *
 * @param s media file handle
 * @param id file-format-dependent stream ID
 */
attribute_deprecated
AVStream *av_new_stream(AVFormatContext *s, int id);
#endif

#if FF_API_SET_PTS_INFO
/**
 * @deprecated this function is not supposed to be called outside of lavf
 */
attribute_deprecated
void av_set_pts_info(AVStream *s, int pts_wrap_bits,
                     unsigned int pts_num, unsigned int pts_den);
#endif

#define AVSEEK_FLAG_BACKWARD 1 ///< seek backward
#define AVSEEK_FLAG_BYTE     2 ///< seeking based on position in bytes
#define AVSEEK_FLAG_ANY      4 ///< seek to any frame, even non-keyframes
#define AVSEEK_FLAG_FRAME    8 ///< seeking based on frame number

/**
 * @addtogroup lavf_encoding
 * @{
 */
/**
 * Allocate the stream private data and write the stream header to
 * an output media file.
 *
 * @param s Media file handle, must be allocated with avformat_alloc_context().
 *          Its oformat field must be set to the desired output format;
 *          Its pb field must be set to an already opened AVIOContext.
 * @param options  An AVDictionary filled with AVFormatContext and muxer-private options.
 *                 On return this parameter will be destroyed and replaced with a dict containing
 *                 options that were not found. May be NULL.
 *
 * @return 0 on success, negative AVERROR on failure.
 *
 * @see av_opt_find, av_dict_set, avio_open, av_oformat_next.
 */
int avformat_write_header(AVFormatContext *s, AVDictionary **options);

/**
 * Write a packet to an output media file.
 *
 * This function passes the packet directly to the muxer, without any buffering
 * or reordering. The caller is responsible for correctly interleaving the
 * packets if the format requires it. Callers that want libavformat to handle
 * the interleaving should call av_interleaved_write_frame() instead of this
 * function.
 *
 * @param s media file handle
 * @param pkt @parblock
 *            The packet containing the data to be written. Note that unlike
 *            av_interleaved_write_frame(), this function does not take
 *            ownership of the packet passed to it (though some muxers may make
 *            an internal reference to the input packet).
 *
 *            This parameter can be NULL (at any time, not just at the end), in
 *            order to immediately flush data buffered within the muxer, for
 *            muxers that buffer up data internally before writing it to the
 *            output.
 *
 *            Packet's @ref AVPacket.stream_index "stream_index" field must be
 *            set to the index of the corresponding stream in @ref
 *            AVFormatContext.streams "s->streams". It is very strongly
 *            recommended that timing information (@ref AVPacket.pts "pts", @ref
 *            AVPacket.dts "dts", @ref AVPacket.duration "duration") is set to
 *            correct values.
 *            @endparblock
 * @return < 0 on error, = 0 if OK, 1 if flushed and there is no more data to flush
 *
 * @see av_interleaved_write_frame()
 */
int av_write_frame(AVFormatContext *s, AVPacket *pkt);

/**
 * Write a packet to an output media file ensuring correct interleaving.
 *
 * This function will buffer the packets internally as needed to make sure the
 * packets in the output file are properly interleaved in the order of
 * increasing dts. Callers doing their own interleaving should call
 * av_write_frame() instead of this function.
 *
 * @param s media file handle
 * @param pkt @parblock
 *            The packet containing the data to be written.
 *
 *            If the packet is reference-counted, this function will take
 *            ownership of this reference and unreference it later when it sees
 *            fit.
 *            The caller must not access the data through this reference after
 *            this function returns. If the packet is not reference-counted,
 *            libavformat will make a copy.
 *
 *            This parameter can be NULL (at any time, not just at the end), to
 *            flush the interleaving queues.
 *
 *            Packet's @ref AVPacket.stream_index "stream_index" field must be
 *            set to the index of the corresponding stream in @ref
 *            AVFormatContext.streams "s->streams". It is very strongly
 *            recommended that timing information (@ref AVPacket.pts "pts", @ref
 *            AVPacket.dts "dts", @ref AVPacket.duration "duration") is set to
 *            correct values.
 *            @endparblock
 *
 * @return 0 on success, a negative AVERROR on error. Libavformat will always
 *         take care of freeing the packet, even if this function fails.
 *
 * @see av_write_frame(), AVFormatContext.max_interleave_delta
 */
int av_interleaved_write_frame(AVFormatContext *s, AVPacket *pkt);

/**
 * Write a uncoded frame to an output media file.
 *
 * The frame must be correctly interleaved according to the container
 * specification; if not, then av_interleaved_write_frame() must be used.
 *
 * See av_interleaved_write_frame() for details.
 */
int av_write_uncoded_frame(AVFormatContext *s, int stream_index,
                           AVFrame *frame);

/**
 * Write a uncoded frame to an output media file.
 *
 * If the muxer supports it, this function allows to write an AVFrame
 * structure directly, without encoding it into a packet.
 * It is mostly useful for devices and similar special muxers that use raw
 * video or PCM data and will not serialize it into a byte stream.
 *
 * To test whether it is possible to use it with a given muxer and stream,
 * use av_write_uncoded_frame_query().
 *
 * The caller gives up ownership of the frame and must not access it
 * afterwards.
 *
 * @return  >=0 for success, a negative code on error
 */
int av_interleaved_write_uncoded_frame(AVFormatContext *s, int stream_index,
                                       AVFrame *frame);

/**
 * Test whether a muxer supports uncoded frame.
 *
 * @return  >=0 if an uncoded frame can be written to that muxer and stream,
 *          <0 if not
 */
int av_write_uncoded_frame_query(AVFormatContext *s, int stream_index);

/**
 * Write the stream trailer to an output media file and free the
 * file private data.
 *
 * May only be called after a successful call to avformat_write_header.
 *
 * @param s media file handle
 * @return 0 if OK, AVERROR_xxx on error
 */
int av_write_trailer(AVFormatContext *s);

/**
 * Return the output format in the list of registered output formats
 * which best matches the provided parameters, or return NULL if
 * there is no match.
 *
 * @param short_name if non-NULL checks if short_name matches with the
 * names of the registered formats
 * @param filename if non-NULL checks if filename terminates with the
 * extensions of the registered formats
 * @param mime_type if non-NULL checks if mime_type matches with the
 * MIME type of the registered formats
 */
AVOutputFormat *av_guess_format(const char *short_name,
                                const char *filename,
                                const char *mime_type);

/**
 * Guess the codec ID based upon muxer and filename.
 */
enum AVCodecID av_guess_codec(AVOutputFormat *fmt, const char *short_name,
                            const char *filename, const char *mime_type,
                            enum AVMediaType type);

/**
 * Get timing information for the data currently output.
 * The exact meaning of "currently output" depends on the format.
 * It is mostly relevant for devices that have an internal buffer and/or
 * work in real time.
 * @param s          media file handle
 * @param stream     stream in the media file
 * @param[out] dts   DTS of the last packet output for the stream, in stream
 *                   time_base units
 * @param[out] wall  absolute time when that packet whas output,
 *                   in microsecond
 * @return  0 if OK, AVERROR(ENOSYS) if the format does not support it
 * Note: some formats or devices may not allow to measure dts and wall
 * atomically.
 */
int av_get_output_timestamp(struct AVFormatContext *s, int stream,
                            int64_t *dts, int64_t *wall);


/**
 * @}
 */


/**
 * @defgroup lavf_misc Utility functions
 * @ingroup libavf
 * @{
 *
 * Miscellaneous utility functions related to both muxing and demuxing
 * (or neither).
 */

/**
 * Send a nice hexadecimal dump of a buffer to the specified file stream.
 *
 * @param f The file stream pointer where the dump should be sent to.
 * @param buf buffer
 * @param size buffer size
 *
 * @see av_hex_dump_log, av_pkt_dump2, av_pkt_dump_log2
 */
void av_hex_dump(FILE *f, const uint8_t *buf, int size);

/**
 * Send a nice hexadecimal dump of a buffer to the log.
 *
 * @param avcl A pointer to an arbitrary struct of which the first field is a
 * pointer to an AVClass struct.
 * @param level The importance level of the message, lower values signifying
 * higher importance.
 * @param buf buffer
 * @param size buffer size
 *
 * @see av_hex_dump, av_pkt_dump2, av_pkt_dump_log2
 */
void av_hex_dump_log(void *avcl, int level, const uint8_t *buf, int size);

/**
 * Send a nice dump of a packet to the specified file stream.
 *
 * @param f The file stream pointer where the dump should be sent to.
 * @param pkt packet to dump
 * @param dump_payload True if the payload must be displayed, too.
 * @param st AVStream that the packet belongs to
 */
void av_pkt_dump2(FILE *f, AVPacket *pkt, int dump_payload, AVStream *st);


/**
 * Send a nice dump of a packet to the log.
 *
 * @param avcl A pointer to an arbitrary struct of which the first field is a
 * pointer to an AVClass struct.
 * @param level The importance level of the message, lower values signifying
 * higher importance.
 * @param pkt packet to dump
 * @param dump_payload True if the payload must be displayed, too.
 * @param st AVStream that the packet belongs to
 */
void av_pkt_dump_log2(void *avcl, int level, AVPacket *pkt, int dump_payload,
                      AVStream *st);

/**
 * Get the AVCodecID for the given codec tag tag.
 * If no codec id is found returns AV_CODEC_ID_NONE.
 *
 * @param tags list of supported codec_id-codec_tag pairs, as stored
 * in AVInputFormat.codec_tag and AVOutputFormat.codec_tag
 * @param tag  codec tag to match to a codec ID
 */
enum AVCodecID av_codec_get_id(const struct AVCodecTag * const *tags, unsigned int tag);

/**
 * Get the codec tag for the given codec id id.
 * If no codec tag is found returns 0.
 *
 * @param tags list of supported codec_id-codec_tag pairs, as stored
 * in AVInputFormat.codec_tag and AVOutputFormat.codec_tag
 * @param id   codec ID to match to a codec tag
 */
unsigned int av_codec_get_tag(const struct AVCodecTag * const *tags, enum AVCodecID id);

/**
 * Get the codec tag for the given codec id.
 *
 * @param tags list of supported codec_id - codec_tag pairs, as stored
 * in AVInputFormat.codec_tag and AVOutputFormat.codec_tag
 * @param id codec id that should be searched for in the list
 * @param tag A pointer to the found tag
 * @return 0 if id was not found in tags, > 0 if it was found
 */
int av_codec_get_tag2(const struct AVCodecTag * const *tags, enum AVCodecID id,
                      unsigned int *tag);

int av_find_default_stream_index(AVFormatContext *s);

/**
 * Get the index for a specific timestamp.
 *
 * @param st        stream that the timestamp belongs to
 * @param timestamp timestamp to retrieve the index for
 * @param flags if AVSEEK_FLAG_BACKWARD then the returned index will correspond
 *                 to the timestamp which is <= the requested one, if backward
 *                 is 0, then it will be >=
 *              if AVSEEK_FLAG_ANY seek to any frame, only keyframes otherwise
 * @return < 0 if no such timestamp could be found
 */
int av_index_search_timestamp(AVStream *st, int64_t timestamp, int flags);

/**
 * Add an index entry into a sorted list. Update the entry if the list
 * already contains it.
 *
 * @param timestamp timestamp in the time base of the given stream
 */
int av_add_index_entry(AVStream *st, int64_t pos, int64_t timestamp,
                       int size, int distance, int flags);


/**
 * Split a URL string into components.
 *
 * The pointers to buffers for storing individual components may be null,
 * in order to ignore that component. Buffers for components not found are
 * set to empty strings. If the port is not found, it is set to a negative
 * value.
 *
 * @param proto the buffer for the protocol
 * @param proto_size the size of the proto buffer
 * @param authorization the buffer for the authorization
 * @param authorization_size the size of the authorization buffer
 * @param hostname the buffer for the host name
 * @param hostname_size the size of the hostname buffer
 * @param port_ptr a pointer to store the port number in
 * @param path the buffer for the path
 * @param path_size the size of the path buffer
 * @param url the URL to split
 */
void av_url_split(char *proto,         int proto_size,
                  char *authorization, int authorization_size,
                  char *hostname,      int hostname_size,
                  int *port_ptr,
                  char *path,          int path_size,
                  const char *url);


void av_dump_format(AVFormatContext *ic,
                    int index,
                    const char *url,
                    int is_output);

/**
 * Return in 'buf' the path with '%d' replaced by a number.
 *
 * Also handles the '%0nd' format where 'n' is the total number
 * of digits and '%%'.
 *
 * @param buf destination buffer
 * @param buf_size destination buffer size
 * @param path numbered sequence string
 * @param number frame number
 * @return 0 if OK, -1 on format error
 */
int av_get_frame_filename(char *buf, int buf_size,
                          const char *path, int number);

/**
 * Check whether filename actually is a numbered sequence generator.
 *
 * @param filename possible numbered sequence string
 * @return 1 if a valid numbered sequence string, 0 otherwise
 */
int av_filename_number_test(const char *filename);

/**
 * Generate an SDP for an RTP session.
 *
 * Note, this overwrites the id values of AVStreams in the muxer contexts
 * for getting unique dynamic payload types.
 *
 * @param ac array of AVFormatContexts describing the RTP streams. If the
 *           array is composed by only one context, such context can contain
 *           multiple AVStreams (one AVStream per RTP stream). Otherwise,
 *           all the contexts in the array (an AVCodecContext per RTP stream)
 *           must contain only one AVStream.
 * @param n_files number of AVCodecContexts contained in ac
 * @param buf buffer where the SDP will be stored (must be allocated by
 *            the caller)
 * @param size the size of the buffer
 * @return 0 if OK, AVERROR_xxx on error
 */
int av_sdp_create(AVFormatContext *ac[], int n_files, char *buf, int size);

/**
 * Return a positive value if the given filename has one of the given
 * extensions, 0 otherwise.
 *
 * @param filename   file name to check against the given extensions
 * @param extensions a comma-separated list of filename extensions
 */
int av_match_ext(const char *filename, const char *extensions);

/**
 * Test if the given container can store a codec.
 *
 * @param ofmt           container to check for compatibility
 * @param codec_id       codec to potentially store in container
 * @param std_compliance standards compliance level, one of FF_COMPLIANCE_*
 *
 * @return 1 if codec with ID codec_id can be stored in ofmt, 0 if it cannot.
 *         A negative number if this information is not available.
 */
int avformat_query_codec(AVOutputFormat *ofmt, enum AVCodecID codec_id, int std_compliance);

/**
 * @defgroup riff_fourcc RIFF FourCCs
 * @{
 * Get the tables mapping RIFF FourCCs to libavcodec AVCodecIDs. The tables are
 * meant to be passed to av_codec_get_id()/av_codec_get_tag() as in the
 * following code:
 * @code
 * uint32_t tag = MKTAG('H', '2', '6', '4');
 * const struct AVCodecTag *table[] = { avformat_get_riff_video_tags(), 0 };
 * enum AVCodecID id = av_codec_get_id(table, tag);
 * @endcode
 */
/**
 * @return the table mapping RIFF FourCCs for video to libavcodec AVCodecID.
 */
const struct AVCodecTag *avformat_get_riff_video_tags(void);
/**
 * @return the table mapping RIFF FourCCs for audio to AVCodecID.
 */
const struct AVCodecTag *avformat_get_riff_audio_tags(void);
/**
 * @return the table mapping MOV FourCCs for video to libavcodec AVCodecID.
 */
const struct AVCodecTag *avformat_get_mov_video_tags(void);
/**
 * @return the table mapping MOV FourCCs for audio to AVCodecID.
 */
const struct AVCodecTag *avformat_get_mov_audio_tags(void);

/**
 * @}
 */

/**
 * Guess the sample aspect ratio of a frame, based on both the stream and the
 * frame aspect ratio.
 *
 * Since the frame aspect ratio is set by the codec but the stream aspect ratio
 * is set by the demuxer, these two may not be equal. This function tries to
 * return the value that you should use if you would like to display the frame.
 *
 * Basic logic is to use the stream aspect ratio if it is set to something sane
 * otherwise use the frame aspect ratio. This way a container setting, which is
 * usually easy to modify can override the coded value in the frames.
 *
 * @param format the format context which the stream is part of
 * @param stream the stream which the frame is part of
 * @param frame the frame with the aspect ratio to be determined
 * @return the guessed (valid) sample_aspect_ratio, 0/1 if no idea
 */
AVRational av_guess_sample_aspect_ratio(AVFormatContext *format, AVStream *stream, AVFrame *frame);

/**
 * Guess the frame rate, based on both the container and codec information.
 *
 * @param ctx the format context which the stream is part of
 * @param stream the stream which the frame is part of
 * @param frame the frame for which the frame rate should be determined, may be NULL
 * @return the guessed (valid) frame rate, 0/1 if no idea
 */
AVRational av_guess_frame_rate(AVFormatContext *ctx, AVStream *stream, AVFrame *frame);

/**
 * Check if the stream st contained in s is matched by the stream specifier
 * spec.
 *
 * See the "stream specifiers" chapter in the documentation for the syntax
 * of spec.
 *
 * @return  >0 if st is matched by spec;
 *          0  if st is not matched by spec;
 *          AVERROR code if spec is invalid
 *
 * @note  A stream specifier can match several streams in the format.
 */
int avformat_match_stream_specifier(AVFormatContext *s, AVStream *st,
                                    const char *spec);

int avformat_queue_attached_pictures(AVFormatContext *s);


/**
 * @}
 */

#endif /* AVFORMAT_AVFORMAT_H */<|MERGE_RESOLUTION|>--- conflicted
+++ resolved
@@ -1652,13 +1652,10 @@
  *
  * When muxing, should be called by the user before avformat_write_header().
  *
-<<<<<<< HEAD
  * User is required to call avcodec_close() and avformat_free_context() to
  * clean up the allocation by avformat_new_stream().
  *
-=======
  * @param s media file handle
->>>>>>> 4d7ab5cf
  * @param c If non-NULL, the AVCodecContext corresponding to the new stream
  * will be initialized to use this codec. This is needed for e.g. codec-specific
  * defaults to be set, so codec should be provided if it is known.
