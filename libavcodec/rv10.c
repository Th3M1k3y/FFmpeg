/*
 * RV10/RV20 decoder
 * Copyright (c) 2000,2001 Fabrice Bellard
 * Copyright (c) 2002-2004 Michael Niedermayer
 *
 * This file is part of FFmpeg.
 *
 * FFmpeg is free software; you can redistribute it and/or
 * modify it under the terms of the GNU Lesser General Public
 * License as published by the Free Software Foundation; either
 * version 2.1 of the License, or (at your option) any later version.
 *
 * FFmpeg is distributed in the hope that it will be useful,
 * but WITHOUT ANY WARRANTY; without even the implied warranty of
 * MERCHANTABILITY or FITNESS FOR A PARTICULAR PURPOSE.  See the GNU
 * Lesser General Public License for more details.
 *
 * You should have received a copy of the GNU Lesser General Public
 * License along with FFmpeg; if not, write to the Free Software
 * Foundation, Inc., 51 Franklin Street, Fifth Floor, Boston, MA 02110-1301 USA
 */

/**
 * @file
 * RV10/RV20 decoder
 */

#include "libavutil/imgutils.h"
#include "avcodec.h"
#include "dsputil.h"
#include "mpegvideo.h"
#include "mpeg4video.h"
#include "h263.h"

//#define DEBUG

#define RV_GET_MAJOR_VER(x)  ((x) >> 28)
#define RV_GET_MINOR_VER(x) (((x) >> 20) & 0xFF)
#define RV_GET_MICRO_VER(x) (((x) >> 12) & 0xFF)

#define DC_VLC_BITS 14 //FIXME find a better solution

static const uint16_t rv_lum_code[256] =
{
 0x3e7f, 0x0f00, 0x0f01, 0x0f02, 0x0f03, 0x0f04, 0x0f05, 0x0f06,
 0x0f07, 0x0f08, 0x0f09, 0x0f0a, 0x0f0b, 0x0f0c, 0x0f0d, 0x0f0e,
 0x0f0f, 0x0f10, 0x0f11, 0x0f12, 0x0f13, 0x0f14, 0x0f15, 0x0f16,
 0x0f17, 0x0f18, 0x0f19, 0x0f1a, 0x0f1b, 0x0f1c, 0x0f1d, 0x0f1e,
 0x0f1f, 0x0f20, 0x0f21, 0x0f22, 0x0f23, 0x0f24, 0x0f25, 0x0f26,
 0x0f27, 0x0f28, 0x0f29, 0x0f2a, 0x0f2b, 0x0f2c, 0x0f2d, 0x0f2e,
 0x0f2f, 0x0f30, 0x0f31, 0x0f32, 0x0f33, 0x0f34, 0x0f35, 0x0f36,
 0x0f37, 0x0f38, 0x0f39, 0x0f3a, 0x0f3b, 0x0f3c, 0x0f3d, 0x0f3e,
 0x0f3f, 0x0380, 0x0381, 0x0382, 0x0383, 0x0384, 0x0385, 0x0386,
 0x0387, 0x0388, 0x0389, 0x038a, 0x038b, 0x038c, 0x038d, 0x038e,
 0x038f, 0x0390, 0x0391, 0x0392, 0x0393, 0x0394, 0x0395, 0x0396,
 0x0397, 0x0398, 0x0399, 0x039a, 0x039b, 0x039c, 0x039d, 0x039e,
 0x039f, 0x00c0, 0x00c1, 0x00c2, 0x00c3, 0x00c4, 0x00c5, 0x00c6,
 0x00c7, 0x00c8, 0x00c9, 0x00ca, 0x00cb, 0x00cc, 0x00cd, 0x00ce,
 0x00cf, 0x0050, 0x0051, 0x0052, 0x0053, 0x0054, 0x0055, 0x0056,
 0x0057, 0x0020, 0x0021, 0x0022, 0x0023, 0x000c, 0x000d, 0x0004,
 0x0000, 0x0005, 0x000e, 0x000f, 0x0024, 0x0025, 0x0026, 0x0027,
 0x0058, 0x0059, 0x005a, 0x005b, 0x005c, 0x005d, 0x005e, 0x005f,
 0x00d0, 0x00d1, 0x00d2, 0x00d3, 0x00d4, 0x00d5, 0x00d6, 0x00d7,
 0x00d8, 0x00d9, 0x00da, 0x00db, 0x00dc, 0x00dd, 0x00de, 0x00df,
 0x03a0, 0x03a1, 0x03a2, 0x03a3, 0x03a4, 0x03a5, 0x03a6, 0x03a7,
 0x03a8, 0x03a9, 0x03aa, 0x03ab, 0x03ac, 0x03ad, 0x03ae, 0x03af,
 0x03b0, 0x03b1, 0x03b2, 0x03b3, 0x03b4, 0x03b5, 0x03b6, 0x03b7,
 0x03b8, 0x03b9, 0x03ba, 0x03bb, 0x03bc, 0x03bd, 0x03be, 0x03bf,
 0x0f40, 0x0f41, 0x0f42, 0x0f43, 0x0f44, 0x0f45, 0x0f46, 0x0f47,
 0x0f48, 0x0f49, 0x0f4a, 0x0f4b, 0x0f4c, 0x0f4d, 0x0f4e, 0x0f4f,
 0x0f50, 0x0f51, 0x0f52, 0x0f53, 0x0f54, 0x0f55, 0x0f56, 0x0f57,
 0x0f58, 0x0f59, 0x0f5a, 0x0f5b, 0x0f5c, 0x0f5d, 0x0f5e, 0x0f5f,
 0x0f60, 0x0f61, 0x0f62, 0x0f63, 0x0f64, 0x0f65, 0x0f66, 0x0f67,
 0x0f68, 0x0f69, 0x0f6a, 0x0f6b, 0x0f6c, 0x0f6d, 0x0f6e, 0x0f6f,
 0x0f70, 0x0f71, 0x0f72, 0x0f73, 0x0f74, 0x0f75, 0x0f76, 0x0f77,
 0x0f78, 0x0f79, 0x0f7a, 0x0f7b, 0x0f7c, 0x0f7d, 0x0f7e, 0x0f7f,
};

static const uint8_t rv_lum_bits[256] =
{
 14, 12, 12, 12, 12, 12, 12, 12,
 12, 12, 12, 12, 12, 12, 12, 12,
 12, 12, 12, 12, 12, 12, 12, 12,
 12, 12, 12, 12, 12, 12, 12, 12,
 12, 12, 12, 12, 12, 12, 12, 12,
 12, 12, 12, 12, 12, 12, 12, 12,
 12, 12, 12, 12, 12, 12, 12, 12,
 12, 12, 12, 12, 12, 12, 12, 12,
 12, 10, 10, 10, 10, 10, 10, 10,
 10, 10, 10, 10, 10, 10, 10, 10,
 10, 10, 10, 10, 10, 10, 10, 10,
 10, 10, 10, 10, 10, 10, 10, 10,
 10,  8,  8,  8,  8,  8,  8,  8,
  8,  8,  8,  8,  8,  8,  8,  8,
  8,  7,  7,  7,  7,  7,  7,  7,
  7,  6,  6,  6,  6,  5,  5,  4,
  2,  4,  5,  5,  6,  6,  6,  6,
  7,  7,  7,  7,  7,  7,  7,  7,
  8,  8,  8,  8,  8,  8,  8,  8,
  8,  8,  8,  8,  8,  8,  8,  8,
 10, 10, 10, 10, 10, 10, 10, 10,
 10, 10, 10, 10, 10, 10, 10, 10,
 10, 10, 10, 10, 10, 10, 10, 10,
 10, 10, 10, 10, 10, 10, 10, 10,
 12, 12, 12, 12, 12, 12, 12, 12,
 12, 12, 12, 12, 12, 12, 12, 12,
 12, 12, 12, 12, 12, 12, 12, 12,
 12, 12, 12, 12, 12, 12, 12, 12,
 12, 12, 12, 12, 12, 12, 12, 12,
 12, 12, 12, 12, 12, 12, 12, 12,
 12, 12, 12, 12, 12, 12, 12, 12,
 12, 12, 12, 12, 12, 12, 12, 12,
};

static const uint16_t rv_chrom_code[256] =
{
 0xfe7f, 0x3f00, 0x3f01, 0x3f02, 0x3f03, 0x3f04, 0x3f05, 0x3f06,
 0x3f07, 0x3f08, 0x3f09, 0x3f0a, 0x3f0b, 0x3f0c, 0x3f0d, 0x3f0e,
 0x3f0f, 0x3f10, 0x3f11, 0x3f12, 0x3f13, 0x3f14, 0x3f15, 0x3f16,
 0x3f17, 0x3f18, 0x3f19, 0x3f1a, 0x3f1b, 0x3f1c, 0x3f1d, 0x3f1e,
 0x3f1f, 0x3f20, 0x3f21, 0x3f22, 0x3f23, 0x3f24, 0x3f25, 0x3f26,
 0x3f27, 0x3f28, 0x3f29, 0x3f2a, 0x3f2b, 0x3f2c, 0x3f2d, 0x3f2e,
 0x3f2f, 0x3f30, 0x3f31, 0x3f32, 0x3f33, 0x3f34, 0x3f35, 0x3f36,
 0x3f37, 0x3f38, 0x3f39, 0x3f3a, 0x3f3b, 0x3f3c, 0x3f3d, 0x3f3e,
 0x3f3f, 0x0f80, 0x0f81, 0x0f82, 0x0f83, 0x0f84, 0x0f85, 0x0f86,
 0x0f87, 0x0f88, 0x0f89, 0x0f8a, 0x0f8b, 0x0f8c, 0x0f8d, 0x0f8e,
 0x0f8f, 0x0f90, 0x0f91, 0x0f92, 0x0f93, 0x0f94, 0x0f95, 0x0f96,
 0x0f97, 0x0f98, 0x0f99, 0x0f9a, 0x0f9b, 0x0f9c, 0x0f9d, 0x0f9e,
 0x0f9f, 0x03c0, 0x03c1, 0x03c2, 0x03c3, 0x03c4, 0x03c5, 0x03c6,
 0x03c7, 0x03c8, 0x03c9, 0x03ca, 0x03cb, 0x03cc, 0x03cd, 0x03ce,
 0x03cf, 0x00e0, 0x00e1, 0x00e2, 0x00e3, 0x00e4, 0x00e5, 0x00e6,
 0x00e7, 0x0030, 0x0031, 0x0032, 0x0033, 0x0008, 0x0009, 0x0002,
 0x0000, 0x0003, 0x000a, 0x000b, 0x0034, 0x0035, 0x0036, 0x0037,
 0x00e8, 0x00e9, 0x00ea, 0x00eb, 0x00ec, 0x00ed, 0x00ee, 0x00ef,
 0x03d0, 0x03d1, 0x03d2, 0x03d3, 0x03d4, 0x03d5, 0x03d6, 0x03d7,
 0x03d8, 0x03d9, 0x03da, 0x03db, 0x03dc, 0x03dd, 0x03de, 0x03df,
 0x0fa0, 0x0fa1, 0x0fa2, 0x0fa3, 0x0fa4, 0x0fa5, 0x0fa6, 0x0fa7,
 0x0fa8, 0x0fa9, 0x0faa, 0x0fab, 0x0fac, 0x0fad, 0x0fae, 0x0faf,
 0x0fb0, 0x0fb1, 0x0fb2, 0x0fb3, 0x0fb4, 0x0fb5, 0x0fb6, 0x0fb7,
 0x0fb8, 0x0fb9, 0x0fba, 0x0fbb, 0x0fbc, 0x0fbd, 0x0fbe, 0x0fbf,
 0x3f40, 0x3f41, 0x3f42, 0x3f43, 0x3f44, 0x3f45, 0x3f46, 0x3f47,
 0x3f48, 0x3f49, 0x3f4a, 0x3f4b, 0x3f4c, 0x3f4d, 0x3f4e, 0x3f4f,
 0x3f50, 0x3f51, 0x3f52, 0x3f53, 0x3f54, 0x3f55, 0x3f56, 0x3f57,
 0x3f58, 0x3f59, 0x3f5a, 0x3f5b, 0x3f5c, 0x3f5d, 0x3f5e, 0x3f5f,
 0x3f60, 0x3f61, 0x3f62, 0x3f63, 0x3f64, 0x3f65, 0x3f66, 0x3f67,
 0x3f68, 0x3f69, 0x3f6a, 0x3f6b, 0x3f6c, 0x3f6d, 0x3f6e, 0x3f6f,
 0x3f70, 0x3f71, 0x3f72, 0x3f73, 0x3f74, 0x3f75, 0x3f76, 0x3f77,
 0x3f78, 0x3f79, 0x3f7a, 0x3f7b, 0x3f7c, 0x3f7d, 0x3f7e, 0x3f7f,
};

static const uint8_t rv_chrom_bits[256] =
{
 16, 14, 14, 14, 14, 14, 14, 14,
 14, 14, 14, 14, 14, 14, 14, 14,
 14, 14, 14, 14, 14, 14, 14, 14,
 14, 14, 14, 14, 14, 14, 14, 14,
 14, 14, 14, 14, 14, 14, 14, 14,
 14, 14, 14, 14, 14, 14, 14, 14,
 14, 14, 14, 14, 14, 14, 14, 14,
 14, 14, 14, 14, 14, 14, 14, 14,
 14, 12, 12, 12, 12, 12, 12, 12,
 12, 12, 12, 12, 12, 12, 12, 12,
 12, 12, 12, 12, 12, 12, 12, 12,
 12, 12, 12, 12, 12, 12, 12, 12,
 12, 10, 10, 10, 10, 10, 10, 10,
 10, 10, 10, 10, 10, 10, 10, 10,
 10,  8,  8,  8,  8,  8,  8,  8,
  8,  6,  6,  6,  6,  4,  4,  3,
  2,  3,  4,  4,  6,  6,  6,  6,
  8,  8,  8,  8,  8,  8,  8,  8,
 10, 10, 10, 10, 10, 10, 10, 10,
 10, 10, 10, 10, 10, 10, 10, 10,
 12, 12, 12, 12, 12, 12, 12, 12,
 12, 12, 12, 12, 12, 12, 12, 12,
 12, 12, 12, 12, 12, 12, 12, 12,
 12, 12, 12, 12, 12, 12, 12, 12,
 14, 14, 14, 14, 14, 14, 14, 14,
 14, 14, 14, 14, 14, 14, 14, 14,
 14, 14, 14, 14, 14, 14, 14, 14,
 14, 14, 14, 14, 14, 14, 14, 14,
 14, 14, 14, 14, 14, 14, 14, 14,
 14, 14, 14, 14, 14, 14, 14, 14,
 14, 14, 14, 14, 14, 14, 14, 14,
 14, 14, 14, 14, 14, 14, 14, 14,
};

static VLC rv_dc_lum, rv_dc_chrom;

int rv_decode_dc(MpegEncContext *s, int n)
{
    int code;

    if (n < 4) {
        code = get_vlc2(&s->gb, rv_dc_lum.table, DC_VLC_BITS, 2);
        if (code < 0) {
            /* XXX: I don't understand why they use LONGER codes than
               necessary. The following code would be completely useless
               if they had thought about it !!! */
            code = get_bits(&s->gb, 7);
            if (code == 0x7c) {
                code = (int8_t)(get_bits(&s->gb, 7) + 1);
            } else if (code == 0x7d) {
                code = -128 + get_bits(&s->gb, 7);
            } else if (code == 0x7e) {
                if (get_bits1(&s->gb) == 0)
                    code = (int8_t)(get_bits(&s->gb, 8) + 1);
                else
                    code = (int8_t)(get_bits(&s->gb, 8));
            } else if (code == 0x7f) {
                skip_bits(&s->gb, 11);
                code = 1;
            }
        } else {
            code -= 128;
        }
    } else {
        code = get_vlc2(&s->gb, rv_dc_chrom.table, DC_VLC_BITS, 2);
        /* same remark */
        if (code < 0) {
            code = get_bits(&s->gb, 9);
            if (code == 0x1fc) {
                code = (int8_t)(get_bits(&s->gb, 7) + 1);
            } else if (code == 0x1fd) {
                code = -128 + get_bits(&s->gb, 7);
            } else if (code == 0x1fe) {
                skip_bits(&s->gb, 9);
                code = 1;
            } else {
                av_log(s->avctx, AV_LOG_ERROR, "chroma dc error\n");
                return 0xffff;
            }
        } else {
            code -= 128;
        }
    }
    return -code;
}

/* read RV 1.0 compatible frame header */
static int rv10_decode_picture_header(MpegEncContext *s)
{
    int mb_count, pb_frame, marker, mb_xy;

    marker = get_bits1(&s->gb);

    if (get_bits1(&s->gb))
        s->pict_type = AV_PICTURE_TYPE_P;
    else
        s->pict_type = AV_PICTURE_TYPE_I;
    if(!marker) av_log(s->avctx, AV_LOG_ERROR, "marker missing\n");
    pb_frame = get_bits1(&s->gb);

    av_dlog(s->avctx, "pict_type=%d pb_frame=%d\n", s->pict_type, pb_frame);

    if (pb_frame){
        av_log(s->avctx, AV_LOG_ERROR, "pb frame not supported\n");
        return -1;
    }

    s->qscale = get_bits(&s->gb, 5);
    if(s->qscale==0){
        av_log(s->avctx, AV_LOG_ERROR, "error, qscale:0\n");
        return -1;
    }

    if (s->pict_type == AV_PICTURE_TYPE_I) {
        if (s->rv10_version == 3) {
            /* specific MPEG like DC coding not used */
            s->last_dc[0] = get_bits(&s->gb, 8);
            s->last_dc[1] = get_bits(&s->gb, 8);
            s->last_dc[2] = get_bits(&s->gb, 8);
            av_dlog(s->avctx, "DC:%d %d %d\n", s->last_dc[0],
                    s->last_dc[1], s->last_dc[2]);
        }
    }
    /* if multiple packets per frame are sent, the position at which
       to display the macroblocks is coded here */

    mb_xy= s->mb_x + s->mb_y*s->mb_width;
    if(show_bits(&s->gb, 12)==0 || (mb_xy && mb_xy < s->mb_num)){
        s->mb_x = get_bits(&s->gb, 6); /* mb_x */
        s->mb_y = get_bits(&s->gb, 6); /* mb_y */
        mb_count = get_bits(&s->gb, 12);
    } else {
        s->mb_x = 0;
        s->mb_y = 0;
        mb_count = s->mb_width * s->mb_height;
    }
    skip_bits(&s->gb, 3);   /* ignored */
    s->f_code = 1;
    s->unrestricted_mv = 1;

    return mb_count;
}

static int rv20_decode_picture_header(MpegEncContext *s)
{
    int seq, mb_pos, i;
    int rpr_bits;

#if 0
    GetBitContext gb= s->gb;
    for(i=0; i<64; i++){
        av_log(s->avctx, AV_LOG_DEBUG, "%d", get_bits1(&gb));
        if(i%4==3) av_log(s->avctx, AV_LOG_DEBUG, " ");
    }
    av_log(s->avctx, AV_LOG_DEBUG, "\n");
#endif
#if 0
    av_log(s->avctx, AV_LOG_DEBUG, "%3dx%03d/%02Xx%02X ", s->width, s->height, s->width/4, s->height/4);
    for(i=0; i<s->avctx->extradata_size; i++){
        av_log(s->avctx, AV_LOG_DEBUG, "%02X ", ((uint8_t*)s->avctx->extradata)[i]);
        if(i%4==3) av_log(s->avctx, AV_LOG_DEBUG, " ");
    }
    av_log(s->avctx, AV_LOG_DEBUG, "\n");
#endif

    i= get_bits(&s->gb, 2);
    switch(i){
    case 0: s->pict_type= AV_PICTURE_TYPE_I; break;
    case 1: s->pict_type= AV_PICTURE_TYPE_I; break; //hmm ...
    case 2: s->pict_type= AV_PICTURE_TYPE_P; break;
    case 3: s->pict_type= AV_PICTURE_TYPE_B; break;
    default:
        av_log(s->avctx, AV_LOG_ERROR, "unknown frame type\n");
        return -1;
    }

    if(s->last_picture_ptr==NULL && s->pict_type==AV_PICTURE_TYPE_B){
        av_log(s->avctx, AV_LOG_ERROR, "early B pix\n");
        return -1;
    }

    if (get_bits1(&s->gb)){
        av_log(s->avctx, AV_LOG_ERROR, "reserved bit set\n");
        return -1;
    }

    s->qscale = get_bits(&s->gb, 5);
    if(s->qscale==0){
        av_log(s->avctx, AV_LOG_ERROR, "error, qscale:0\n");
        return -1;
    }

    if(RV_GET_MINOR_VER(s->avctx->sub_id) >= 2)
        s->loop_filter = get_bits1(&s->gb);

    if(RV_GET_MINOR_VER(s->avctx->sub_id) <= 1)
        seq = get_bits(&s->gb, 8) << 7;
    else
        seq = get_bits(&s->gb, 13) << 2;

    rpr_bits = s->avctx->extradata[1] & 7;
    if(rpr_bits){
        int f, new_w, new_h;
        rpr_bits = FFMIN((rpr_bits >> 1) + 1, 3);

        f = get_bits(&s->gb, rpr_bits);

        if(f){
            new_w= 4*((uint8_t*)s->avctx->extradata)[6+2*f];
            new_h= 4*((uint8_t*)s->avctx->extradata)[7+2*f];
        }else{
            new_w= s->orig_width ;
            new_h= s->orig_height;
        }
        if(new_w != s->width || new_h != s->height){
            av_log(s->avctx, AV_LOG_DEBUG, "attempting to change resolution to %dx%d\n", new_w, new_h);
            if (av_image_check_size(new_w, new_h, 0, s->avctx) < 0)
                return -1;
            MPV_common_end(s);
            avcodec_set_dimensions(s->avctx, new_w, new_h);
            s->width  = new_w;
            s->height = new_h;
            if (MPV_common_init(s) < 0)
                return -1;
        }

        if(s->avctx->debug & FF_DEBUG_PICT_INFO){
            av_log(s->avctx, AV_LOG_DEBUG, "F %d/%d\n", f, rpr_bits);
        }
    }

    mb_pos = ff_h263_decode_mba(s);

//av_log(s->avctx, AV_LOG_DEBUG, "%d\n", seq);
    seq |= s->time &~0x7FFF;
    if(seq - s->time >  0x4000) seq -= 0x8000;
    if(seq - s->time < -0x4000) seq += 0x8000;
    if(seq != s->time){
        if(s->pict_type!=AV_PICTURE_TYPE_B){
            s->time= seq;
            s->pp_time= s->time - s->last_non_b_time;
            s->last_non_b_time= s->time;
        }else{
            s->time= seq;
            s->pb_time= s->pp_time - (s->last_non_b_time - s->time);
            if(s->pp_time <=s->pb_time || s->pp_time <= s->pp_time - s->pb_time || s->pp_time<=0){
                av_log(s->avctx, AV_LOG_DEBUG, "messed up order, possible from seeking? skipping current b frame\n");
                return FRAME_SKIPPED;
            }
            ff_mpeg4_init_direct_mv(s);
        }
    }
//    printf("%d %d %d %d %d\n", seq, (int)s->time, (int)s->last_non_b_time, s->pp_time, s->pb_time);
/*for(i=0; i<32; i++){
    av_log(s->avctx, AV_LOG_DEBUG, "%d", get_bits1(&s->gb));
}
av_log(s->avctx, AV_LOG_DEBUG, "\n");*/
    s->no_rounding= get_bits1(&s->gb);

    if(RV_GET_MINOR_VER(s->avctx->sub_id) <= 1 && s->pict_type == AV_PICTURE_TYPE_B)
        skip_bits(&s->gb, 5); // binary decoder reads 3+2 bits here but they don't seem to be used

    s->f_code = 1;
    s->unrestricted_mv = 1;
    s->h263_aic= s->pict_type == AV_PICTURE_TYPE_I;
//    s->alt_inter_vlc=1;
//    s->obmc=1;
//    s->umvplus=1;
    s->modified_quant=1;
    if(!s->avctx->lowres)
        s->loop_filter=1;

    if(s->avctx->debug & FF_DEBUG_PICT_INFO){
            av_log(s->avctx, AV_LOG_INFO, "num:%5d x:%2d y:%2d type:%d qscale:%2d rnd:%d\n",
                   seq, s->mb_x, s->mb_y, s->pict_type, s->qscale, s->no_rounding);
    }

    assert(s->pict_type != AV_PICTURE_TYPE_B || !s->low_delay);

    return s->mb_width*s->mb_height - mb_pos;
}

static av_cold int rv10_decode_init(AVCodecContext *avctx)
{
    MpegEncContext *s = avctx->priv_data;
    static int done=0;
    int major_ver, minor_ver, micro_ver;

    if (avctx->extradata_size < 8) {
        av_log(avctx, AV_LOG_ERROR, "Extradata is too small.\n");
        return -1;
    }

    MPV_decode_defaults(s);

    s->avctx= avctx;
    s->out_format = FMT_H263;
    s->codec_id= avctx->codec_id;

    s->orig_width = s->width  = avctx->coded_width;
    s->orig_height= s->height = avctx->coded_height;

    s->h263_long_vectors= ((uint8_t*)avctx->extradata)[3] & 1;
    avctx->sub_id= AV_RB32((uint8_t*)avctx->extradata + 4);

    major_ver = RV_GET_MAJOR_VER(avctx->sub_id);
    minor_ver = RV_GET_MINOR_VER(avctx->sub_id);
    micro_ver = RV_GET_MICRO_VER(avctx->sub_id);

    s->low_delay = 1;
    switch (major_ver) {
    case 1:
        s->rv10_version = micro_ver ? 3 : 1;
        s->obmc = micro_ver == 2;
        break;
    case 2:
        if (minor_ver >= 2) {
            s->low_delay = 0;
            s->avctx->has_b_frames = 1;
        }
        break;
    default:
        av_log(s->avctx, AV_LOG_ERROR, "unknown header %X\n", avctx->sub_id);
        av_log_missing_feature(avctx, "RV1/2 version", 1);
        return AVERROR_PATCHWELCOME;
    }

    if(avctx->debug & FF_DEBUG_PICT_INFO){
        av_log(avctx, AV_LOG_DEBUG, "ver:%X ver0:%X\n", avctx->sub_id, avctx->extradata_size >= 4 ? ((uint32_t*)avctx->extradata)[0] : -1);
    }

    avctx->pix_fmt = PIX_FMT_YUV420P;

    if (MPV_common_init(s) < 0)
        return -1;

    h263_decode_init_vlc(s);

    /* init rv vlc */
    if (!done) {
        INIT_VLC_STATIC(&rv_dc_lum, DC_VLC_BITS, 256,
                 rv_lum_bits, 1, 1,
                 rv_lum_code, 2, 2, 16384);
        INIT_VLC_STATIC(&rv_dc_chrom, DC_VLC_BITS, 256,
                 rv_chrom_bits, 1, 1,
                 rv_chrom_code, 2, 2, 16388);
        done = 1;
    }

    return 0;
}

static av_cold int rv10_decode_end(AVCodecContext *avctx)
{
    MpegEncContext *s = avctx->priv_data;

    MPV_common_end(s);
    return 0;
}

static int rv10_decode_packet(AVCodecContext *avctx,
                             const uint8_t *buf, int buf_size, int buf_size2)
{
    MpegEncContext *s = avctx->priv_data;
    int mb_count, mb_pos, left, start_mb_x;

    init_get_bits(&s->gb, buf, buf_size*8);
    if(s->codec_id ==CODEC_ID_RV10)
        mb_count = rv10_decode_picture_header(s);
    else
        mb_count = rv20_decode_picture_header(s);
    if (mb_count < 0) {
        av_log(s->avctx, AV_LOG_ERROR, "HEADER ERROR\n");
        return -1;
    }

    if (s->mb_x >= s->mb_width ||
        s->mb_y >= s->mb_height) {
        av_log(s->avctx, AV_LOG_ERROR, "POS ERROR %d %d\n", s->mb_x, s->mb_y);
        return -1;
    }
    mb_pos = s->mb_y * s->mb_width + s->mb_x;
    left = s->mb_width * s->mb_height - mb_pos;
    if (mb_count > left) {
        av_log(s->avctx, AV_LOG_ERROR, "COUNT ERROR\n");
        return -1;
    }

    if ((s->mb_x == 0 && s->mb_y == 0) || s->current_picture_ptr==NULL) {
        if(s->current_picture_ptr){ //FIXME write parser so we always have complete frames?
            ff_er_frame_end(s);
            MPV_frame_end(s);
            s->mb_x= s->mb_y = s->resync_mb_x = s->resync_mb_y= 0;
        }
        if(MPV_frame_start(s, avctx) < 0)
            return -1;
        ff_er_frame_start(s);
    } else {
<<<<<<< HEAD
        if (s->current_picture_ptr->f.pict_type != s->pict_type)
            return -1;
=======
        if (s->current_picture_ptr->f.pict_type != s->pict_type) {
            av_log(s->avctx, AV_LOG_ERROR, "Slice type mismatch\n");
            return -1;
        }
>>>>>>> c92a2a4e
    }


    av_dlog(avctx, "qscale=%d\n", s->qscale);

    /* default quantization values */
    if(s->codec_id== CODEC_ID_RV10){
        if(s->mb_y==0) s->first_slice_line=1;
    }else{
        s->first_slice_line=1;
        s->resync_mb_x= s->mb_x;
    }
    start_mb_x= s->mb_x;
    s->resync_mb_y= s->mb_y;
    if(s->h263_aic){
        s->y_dc_scale_table=
        s->c_dc_scale_table= ff_aic_dc_scale_table;
    }else{
        s->y_dc_scale_table=
        s->c_dc_scale_table= ff_mpeg1_dc_scale_table;
    }

    if(s->modified_quant)
        s->chroma_qscale_table= ff_h263_chroma_qscale_table;

    ff_set_qscale(s, s->qscale);

    s->rv10_first_dc_coded[0] = 0;
    s->rv10_first_dc_coded[1] = 0;
    s->rv10_first_dc_coded[2] = 0;
    s->block_wrap[0]=
    s->block_wrap[1]=
    s->block_wrap[2]=
    s->block_wrap[3]= s->b8_stride;
    s->block_wrap[4]=
    s->block_wrap[5]= s->mb_stride;
    ff_init_block_index(s);
    /* decode each macroblock */

    for(s->mb_num_left= mb_count; s->mb_num_left>0; s->mb_num_left--) {
        int ret;
        ff_update_block_index(s);
        av_dlog(avctx, "**mb x=%d y=%d\n", s->mb_x, s->mb_y);

        s->mv_dir = MV_DIR_FORWARD;
        s->mv_type = MV_TYPE_16X16;
        ret=ff_h263_decode_mb(s, s->block);

        if (ret != SLICE_ERROR && s->gb.size_in_bits < get_bits_count(&s->gb) && 8*buf_size2 >= get_bits_count(&s->gb)){
            av_log(avctx, AV_LOG_DEBUG, "update size from %d to %d\n", s->gb.size_in_bits, 8*buf_size2);
            s->gb.size_in_bits= 8*buf_size2;
            ret= SLICE_OK;
        }

        if (ret == SLICE_ERROR || s->gb.size_in_bits < get_bits_count(&s->gb)) {
            av_log(s->avctx, AV_LOG_ERROR, "ERROR at MB %d %d\n", s->mb_x, s->mb_y);
            return -1;
        }
        if(s->pict_type != AV_PICTURE_TYPE_B)
            ff_h263_update_motion_val(s);
        MPV_decode_mb(s, s->block);
        if(s->loop_filter)
            ff_h263_loop_filter(s);

        if (++s->mb_x == s->mb_width) {
            s->mb_x = 0;
            s->mb_y++;
            ff_init_block_index(s);
        }
        if(s->mb_x == s->resync_mb_x)
            s->first_slice_line=0;
        if(ret == SLICE_END) break;
    }

    ff_er_add_slice(s, start_mb_x, s->resync_mb_y, s->mb_x-1, s->mb_y, AC_END|DC_END|MV_END);

    return s->gb.size_in_bits;
}

static int get_slice_offset(AVCodecContext *avctx, const uint8_t *buf, int n)
{
    if(avctx->slice_count) return avctx->slice_offset[n];
    else                   return AV_RL32(buf + n*8);
}

static int rv10_decode_frame(AVCodecContext *avctx,
                             void *data, int *data_size,
                             AVPacket *avpkt)
{
    const uint8_t *buf = avpkt->data;
    int buf_size = avpkt->size;
    MpegEncContext *s = avctx->priv_data;
    int i;
    AVFrame *pict = data;
    int slice_count;
    const uint8_t *slices_hdr = NULL;

    av_dlog(avctx, "*****frame %d size=%d\n", avctx->frame_number, buf_size);
    s->flags  = avctx->flags;
    s->flags2 = avctx->flags2;

    /* no supplementary picture */
    if (buf_size == 0) {
        return 0;
    }

    if(!avctx->slice_count){
        slice_count = (*buf++) + 1;
        slices_hdr = buf + 4;
        buf += 8 * slice_count;
    }else
        slice_count = avctx->slice_count;

    for(i=0; i<slice_count; i++){
        int offset= get_slice_offset(avctx, slices_hdr, i);
        int size, size2;

        if(i+1 == slice_count)
            size= buf_size - offset;
        else
            size= get_slice_offset(avctx, slices_hdr, i+1) - offset;

        if(i+2 >= slice_count)
            size2= buf_size - offset;
        else
            size2= get_slice_offset(avctx, slices_hdr, i+2) - offset;

        if(rv10_decode_packet(avctx, buf+offset, size, size2) > 8*size)
            i++;
    }

    if(s->current_picture_ptr != NULL && s->mb_y>=s->mb_height){
        ff_er_frame_end(s);
        MPV_frame_end(s);

        if (s->pict_type == AV_PICTURE_TYPE_B || s->low_delay) {
            *pict= *(AVFrame*)s->current_picture_ptr;
        } else if (s->last_picture_ptr != NULL) {
            *pict= *(AVFrame*)s->last_picture_ptr;
        }

        if(s->last_picture_ptr || s->low_delay){
            *data_size = sizeof(AVFrame);
            ff_print_debug_info(s, pict);
        }
        s->current_picture_ptr= NULL; //so we can detect if frame_end wasnt called (find some nicer solution...)
    }

    return buf_size;
}

AVCodec ff_rv10_decoder = {
    .name           = "rv10",
    .type           = AVMEDIA_TYPE_VIDEO,
    .id             = CODEC_ID_RV10,
    .priv_data_size = sizeof(MpegEncContext),
    .init           = rv10_decode_init,
    .close          = rv10_decode_end,
    .decode         = rv10_decode_frame,
    .capabilities   = CODEC_CAP_DR1,
    .max_lowres = 3,
    .long_name = NULL_IF_CONFIG_SMALL("RealVideo 1.0"),
    .pix_fmts= ff_pixfmt_list_420,
};

AVCodec ff_rv20_decoder = {
    .name           = "rv20",
    .type           = AVMEDIA_TYPE_VIDEO,
    .id             = CODEC_ID_RV20,
    .priv_data_size = sizeof(MpegEncContext),
    .init           = rv10_decode_init,
    .close          = rv10_decode_end,
    .decode         = rv10_decode_frame,
    .capabilities   = CODEC_CAP_DR1 | CODEC_CAP_DELAY,
    .flush= ff_mpeg_flush,
    .max_lowres = 3,
    .long_name = NULL_IF_CONFIG_SMALL("RealVideo 2.0"),
    .pix_fmts= ff_pixfmt_list_420,
};<|MERGE_RESOLUTION|>--- conflicted
+++ resolved
@@ -548,15 +548,10 @@
             return -1;
         ff_er_frame_start(s);
     } else {
-<<<<<<< HEAD
-        if (s->current_picture_ptr->f.pict_type != s->pict_type)
-            return -1;
-=======
         if (s->current_picture_ptr->f.pict_type != s->pict_type) {
             av_log(s->avctx, AV_LOG_ERROR, "Slice type mismatch\n");
             return -1;
         }
->>>>>>> c92a2a4e
     }
 
 
