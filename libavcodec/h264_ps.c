/*
 * H.26L/H.264/AVC/JVT/14496-10/... parameter set decoding
 * Copyright (c) 2003 Michael Niedermayer <michaelni@gmx.at>
 *
 * This file is part of FFmpeg.
 *
 * FFmpeg is free software; you can redistribute it and/or
 * modify it under the terms of the GNU Lesser General Public
 * License as published by the Free Software Foundation; either
 * version 2.1 of the License, or (at your option) any later version.
 *
 * FFmpeg is distributed in the hope that it will be useful,
 * but WITHOUT ANY WARRANTY; without even the implied warranty of
 * MERCHANTABILITY or FITNESS FOR A PARTICULAR PURPOSE.  See the GNU
 * Lesser General Public License for more details.
 *
 * You should have received a copy of the GNU Lesser General Public
 * License along with FFmpeg; if not, write to the Free Software
 * Foundation, Inc., 51 Franklin Street, Fifth Floor, Boston, MA 02110-1301 USA
 */

/**
 * @file
 * H.264 / AVC / MPEG4 part10 parameter set decoding.
 * @author Michael Niedermayer <michaelni@gmx.at>
 */

#include "libavutil/imgutils.h"
#include "internal.h"
#include "dsputil.h"
#include "avcodec.h"
#include "h264.h"
#include "h264data.h" //FIXME FIXME FIXME (just for zigzag_scan)
#include "golomb.h"


//#undef NDEBUG
#include <assert.h>

#define MAX_LOG2_MAX_FRAME_NUM    (12 + 4)
#define MIN_LOG2_MAX_FRAME_NUM    4

static const AVRational pixel_aspect[17]={
 {0, 1},
 {1, 1},
 {12, 11},
 {10, 11},
 {16, 11},
 {40, 33},
 {24, 11},
 {20, 11},
 {32, 11},
 {80, 33},
 {18, 11},
 {15, 11},
 {64, 33},
 {160,99},
 {4, 3},
 {3, 2},
 {2, 1},
};

#define QP(qP,depth) ( (qP)+6*((depth)-8) )

#define CHROMA_QP_TABLE_END(d) \
     QP(0,d),  QP(1,d),  QP(2,d),  QP(3,d),  QP(4,d),  QP(5,d),\
     QP(6,d),  QP(7,d),  QP(8,d),  QP(9,d), QP(10,d), QP(11,d),\
    QP(12,d), QP(13,d), QP(14,d), QP(15,d), QP(16,d), QP(17,d),\
    QP(18,d), QP(19,d), QP(20,d), QP(21,d), QP(22,d), QP(23,d),\
    QP(24,d), QP(25,d), QP(26,d), QP(27,d), QP(28,d), QP(29,d),\
    QP(29,d), QP(30,d), QP(31,d), QP(32,d), QP(32,d), QP(33,d),\
    QP(34,d), QP(34,d), QP(35,d), QP(35,d), QP(36,d), QP(36,d),\
    QP(37,d), QP(37,d), QP(37,d), QP(38,d), QP(38,d), QP(38,d),\
    QP(39,d), QP(39,d), QP(39,d), QP(39,d)

const uint8_t ff_h264_chroma_qp[7][QP_MAX_NUM+1] = {
    {
        CHROMA_QP_TABLE_END(8)
    },
    {
        0, 1, 2, 3, 4, 5,
        CHROMA_QP_TABLE_END(9)
    },
    {
        0, 1, 2, 3,  4,  5,
        6, 7, 8, 9, 10, 11,
        CHROMA_QP_TABLE_END(10)
    },
    {
        0,  1, 2, 3,  4,  5,
        6,  7, 8, 9, 10, 11,
        12,13,14,15, 16, 17,
        CHROMA_QP_TABLE_END(11)
    },
    {
        0,  1, 2, 3,  4,  5,
        6,  7, 8, 9, 10, 11,
        12,13,14,15, 16, 17,
        18,19,20,21, 22, 23,
        CHROMA_QP_TABLE_END(12)
    },
    {
        0,  1, 2, 3,  4,  5,
        6,  7, 8, 9, 10, 11,
        12,13,14,15, 16, 17,
        18,19,20,21, 22, 23,
        24,25,26,27, 28, 29,
        CHROMA_QP_TABLE_END(13)
    },
    {
        0,  1, 2, 3,  4,  5,
        6,  7, 8, 9, 10, 11,
        12,13,14,15, 16, 17,
        18,19,20,21, 22, 23,
        24,25,26,27, 28, 29,
        30,31,32,33, 34, 35,
        CHROMA_QP_TABLE_END(14)
    },
};

static const uint8_t default_scaling4[2][16]={
{   6,13,20,28,
   13,20,28,32,
   20,28,32,37,
   28,32,37,42
},{
   10,14,20,24,
   14,20,24,27,
   20,24,27,30,
   24,27,30,34
}};

static const uint8_t default_scaling8[2][64]={
{   6,10,13,16,18,23,25,27,
   10,11,16,18,23,25,27,29,
   13,16,18,23,25,27,29,31,
   16,18,23,25,27,29,31,33,
   18,23,25,27,29,31,33,36,
   23,25,27,29,31,33,36,38,
   25,27,29,31,33,36,38,40,
   27,29,31,33,36,38,40,42
},{
    9,13,15,17,19,21,22,24,
   13,13,17,19,21,22,24,25,
   15,17,19,21,22,24,25,27,
   17,19,21,22,24,25,27,28,
   19,21,22,24,25,27,28,30,
   21,22,24,25,27,28,30,32,
   22,24,25,27,28,30,32,33,
   24,25,27,28,30,32,33,35
}};

static inline int decode_hrd_parameters(H264Context *h, SPS *sps){
    MpegEncContext * const s = &h->s;
    int cpb_count, i;
    cpb_count = get_ue_golomb_31(&s->gb) + 1;

    if(cpb_count > 32U){
        av_log(h->s.avctx, AV_LOG_ERROR, "cpb_count %d invalid\n", cpb_count);
        return -1;
    }

    get_bits(&s->gb, 4); /* bit_rate_scale */
    get_bits(&s->gb, 4); /* cpb_size_scale */
    for(i=0; i<cpb_count; i++){
        get_ue_golomb_long(&s->gb); /* bit_rate_value_minus1 */
        get_ue_golomb_long(&s->gb); /* cpb_size_value_minus1 */
        get_bits1(&s->gb);     /* cbr_flag */
    }
    sps->initial_cpb_removal_delay_length = get_bits(&s->gb, 5) + 1;
    sps->cpb_removal_delay_length = get_bits(&s->gb, 5) + 1;
    sps->dpb_output_delay_length = get_bits(&s->gb, 5) + 1;
    sps->time_offset_length = get_bits(&s->gb, 5);
    sps->cpb_cnt = cpb_count;
    return 0;
}

static inline int decode_vui_parameters(H264Context *h, SPS *sps){
    MpegEncContext * const s = &h->s;
    int aspect_ratio_info_present_flag;
    unsigned int aspect_ratio_idc;

    aspect_ratio_info_present_flag= get_bits1(&s->gb);

    if( aspect_ratio_info_present_flag ) {
        aspect_ratio_idc= get_bits(&s->gb, 8);
        if( aspect_ratio_idc == EXTENDED_SAR ) {
            sps->sar.num= get_bits(&s->gb, 16);
            sps->sar.den= get_bits(&s->gb, 16);
        }else if(aspect_ratio_idc < FF_ARRAY_ELEMS(pixel_aspect)){
            sps->sar=  pixel_aspect[aspect_ratio_idc];
        }else{
            av_log(h->s.avctx, AV_LOG_ERROR, "illegal aspect ratio\n");
            return -1;
        }
    }else{
        sps->sar.num=
        sps->sar.den= 0;
    }
//            s->avctx->aspect_ratio= sar_width*s->width / (float)(s->height*sar_height);

    if(get_bits1(&s->gb)){      /* overscan_info_present_flag */
        get_bits1(&s->gb);      /* overscan_appropriate_flag */
    }

    sps->video_signal_type_present_flag = get_bits1(&s->gb);
    if(sps->video_signal_type_present_flag){
        get_bits(&s->gb, 3);    /* video_format */
        sps->full_range = get_bits1(&s->gb); /* video_full_range_flag */

        sps->colour_description_present_flag = get_bits1(&s->gb);
        if(sps->colour_description_present_flag){
            sps->color_primaries = get_bits(&s->gb, 8); /* colour_primaries */
            sps->color_trc       = get_bits(&s->gb, 8); /* transfer_characteristics */
            sps->colorspace      = get_bits(&s->gb, 8); /* matrix_coefficients */
            if (sps->color_primaries >= AVCOL_PRI_NB)
                sps->color_primaries  = AVCOL_PRI_UNSPECIFIED;
            if (sps->color_trc >= AVCOL_TRC_NB)
                sps->color_trc  = AVCOL_TRC_UNSPECIFIED;
            if (sps->colorspace >= AVCOL_SPC_NB)
                sps->colorspace  = AVCOL_SPC_UNSPECIFIED;
        }
    }

    if(get_bits1(&s->gb)){      /* chroma_location_info_present_flag */
        s->avctx->chroma_sample_location = get_ue_golomb(&s->gb)+1;  /* chroma_sample_location_type_top_field */
        get_ue_golomb(&s->gb);  /* chroma_sample_location_type_bottom_field */
    }

    sps->timing_info_present_flag = get_bits1(&s->gb);
    if(sps->timing_info_present_flag){
        sps->num_units_in_tick = get_bits_long(&s->gb, 32);
        sps->time_scale = get_bits_long(&s->gb, 32);
        if(!sps->num_units_in_tick || !sps->time_scale){
            av_log(h->s.avctx, AV_LOG_ERROR, "time_scale/num_units_in_tick invalid or unsupported (%d/%d)\n", sps->time_scale, sps->num_units_in_tick);
            return -1;
        }
        sps->fixed_frame_rate_flag = get_bits1(&s->gb);
    }

    sps->nal_hrd_parameters_present_flag = get_bits1(&s->gb);
    if(sps->nal_hrd_parameters_present_flag)
        if(decode_hrd_parameters(h, sps) < 0)
            return -1;
    sps->vcl_hrd_parameters_present_flag = get_bits1(&s->gb);
    if(sps->vcl_hrd_parameters_present_flag)
        if(decode_hrd_parameters(h, sps) < 0)
            return -1;
    if(sps->nal_hrd_parameters_present_flag || sps->vcl_hrd_parameters_present_flag)
        get_bits1(&s->gb);     /* low_delay_hrd_flag */
    sps->pic_struct_present_flag = get_bits1(&s->gb);
    if(!get_bits_left(&s->gb))
        return 0;
    sps->bitstream_restriction_flag = get_bits1(&s->gb);
    if(sps->bitstream_restriction_flag){
        get_bits1(&s->gb);     /* motion_vectors_over_pic_boundaries_flag */
        get_ue_golomb(&s->gb); /* max_bytes_per_pic_denom */
        get_ue_golomb(&s->gb); /* max_bits_per_mb_denom */
        get_ue_golomb(&s->gb); /* log2_max_mv_length_horizontal */
        get_ue_golomb(&s->gb); /* log2_max_mv_length_vertical */
        sps->num_reorder_frames= get_ue_golomb(&s->gb);
        get_ue_golomb(&s->gb); /*max_dec_frame_buffering*/

        if (get_bits_left(&s->gb) < 0) {
            sps->num_reorder_frames=0;
            sps->bitstream_restriction_flag= 0;
        }

        if(sps->num_reorder_frames > 16U /*max_dec_frame_buffering || max_dec_frame_buffering > 16*/){
            av_log(h->s.avctx, AV_LOG_ERROR, "illegal num_reorder_frames %d\n", sps->num_reorder_frames);
            return -1;
        }
    }

    if (get_bits_left(&s->gb) < 0) {
        av_log(h->s.avctx, AV_LOG_ERROR, "Overread VUI by %d bits\n", -get_bits_left(&s->gb));
        return AVERROR_INVALIDDATA;
    }

    return 0;
}

static void decode_scaling_list(H264Context *h, uint8_t *factors, int size,
                                const uint8_t *jvt_list, const uint8_t *fallback_list){
    MpegEncContext * const s = &h->s;
    int i, last = 8, next = 8;
    const uint8_t *scan = size == 16 ? zigzag_scan : ff_zigzag_direct;
    if(!get_bits1(&s->gb)) /* matrix not written, we use the predicted one */
        memcpy(factors, fallback_list, size*sizeof(uint8_t));
    else
    for(i=0;i<size;i++){
        if(next)
            next = (last + get_se_golomb(&s->gb)) & 0xff;
        if(!i && !next){ /* matrix not written, we use the preset one */
            memcpy(factors, jvt_list, size*sizeof(uint8_t));
            break;
        }
        last = factors[scan[i]] = next ? next : last;
    }
}

static void decode_scaling_matrices(H264Context *h, SPS *sps, PPS *pps, int is_sps,
                                   uint8_t (*scaling_matrix4)[16], uint8_t (*scaling_matrix8)[64]){
    MpegEncContext * const s = &h->s;
    int fallback_sps = !is_sps && sps->scaling_matrix_present;
    const uint8_t *fallback[4] = {
        fallback_sps ? sps->scaling_matrix4[0] : default_scaling4[0],
        fallback_sps ? sps->scaling_matrix4[3] : default_scaling4[1],
        fallback_sps ? sps->scaling_matrix8[0] : default_scaling8[0],
        fallback_sps ? sps->scaling_matrix8[3] : default_scaling8[1]
    };
    if(get_bits1(&s->gb)){
        sps->scaling_matrix_present |= is_sps;
        decode_scaling_list(h,scaling_matrix4[0],16,default_scaling4[0],fallback[0]); // Intra, Y
        decode_scaling_list(h,scaling_matrix4[1],16,default_scaling4[0],scaling_matrix4[0]); // Intra, Cr
        decode_scaling_list(h,scaling_matrix4[2],16,default_scaling4[0],scaling_matrix4[1]); // Intra, Cb
        decode_scaling_list(h,scaling_matrix4[3],16,default_scaling4[1],fallback[1]); // Inter, Y
        decode_scaling_list(h,scaling_matrix4[4],16,default_scaling4[1],scaling_matrix4[3]); // Inter, Cr
        decode_scaling_list(h,scaling_matrix4[5],16,default_scaling4[1],scaling_matrix4[4]); // Inter, Cb
        if(is_sps || pps->transform_8x8_mode){
            decode_scaling_list(h,scaling_matrix8[0],64,default_scaling8[0],fallback[2]);  // Intra, Y
            decode_scaling_list(h,scaling_matrix8[3],64,default_scaling8[1],fallback[3]);  // Inter, Y
            if(sps->chroma_format_idc == 3){
                decode_scaling_list(h,scaling_matrix8[1],64,default_scaling8[0],scaling_matrix8[0]);  // Intra, Cr
                decode_scaling_list(h,scaling_matrix8[4],64,default_scaling8[1],scaling_matrix8[3]);  // Inter, Cr
                decode_scaling_list(h,scaling_matrix8[2],64,default_scaling8[0],scaling_matrix8[1]);  // Intra, Cb
                decode_scaling_list(h,scaling_matrix8[5],64,default_scaling8[1],scaling_matrix8[4]);  // Inter, Cb
            }
        }
    }
}

int ff_h264_decode_seq_parameter_set(H264Context *h){
    MpegEncContext * const s = &h->s;
    int profile_idc, level_idc, constraint_set_flags = 0;
    unsigned int sps_id;
    int i, log2_max_frame_num_minus4;
    SPS *sps;

    profile_idc= get_bits(&s->gb, 8);
    constraint_set_flags |= get_bits1(&s->gb) << 0;   //constraint_set0_flag
    constraint_set_flags |= get_bits1(&s->gb) << 1;   //constraint_set1_flag
    constraint_set_flags |= get_bits1(&s->gb) << 2;   //constraint_set2_flag
    constraint_set_flags |= get_bits1(&s->gb) << 3;   //constraint_set3_flag
    constraint_set_flags |= get_bits1(&s->gb) << 4;   //constraint_set4_flag
    constraint_set_flags |= get_bits1(&s->gb) << 5;   //constraint_set5_flag
    get_bits(&s->gb, 2); // reserved
    level_idc= get_bits(&s->gb, 8);
    sps_id= get_ue_golomb_31(&s->gb);

    if(sps_id >= MAX_SPS_COUNT) {
        av_log(h->s.avctx, AV_LOG_ERROR, "sps_id (%d) out of range\n", sps_id);
        return -1;
    }
    sps= av_mallocz(sizeof(SPS));
    if(sps == NULL)
        return -1;

    sps->time_offset_length = 24;
    sps->profile_idc= profile_idc;
    sps->constraint_set_flags = constraint_set_flags;
    sps->level_idc= level_idc;
    sps->full_range = -1;

    memset(sps->scaling_matrix4, 16, sizeof(sps->scaling_matrix4));
    memset(sps->scaling_matrix8, 16, sizeof(sps->scaling_matrix8));
    sps->scaling_matrix_present = 0;
    sps->colorspace = 2; //AVCOL_SPC_UNSPECIFIED

<<<<<<< HEAD
    if(sps->profile_idc == 100 || sps->profile_idc == 110 ||
       sps->profile_idc == 122 || sps->profile_idc == 244 || sps->profile_idc ==  44 ||
       sps->profile_idc ==  83 || sps->profile_idc ==  86 || sps->profile_idc == 118 ||
       sps->profile_idc == 128 || sps->profile_idc == 144) {
=======
    if (sps->profile_idc == 100 || sps->profile_idc == 110 ||
        sps->profile_idc == 122 || sps->profile_idc == 244 ||
        sps->profile_idc ==  44 || sps->profile_idc ==  83 ||
        sps->profile_idc ==  86 || sps->profile_idc == 118 ||
        sps->profile_idc == 128 || sps->profile_idc == 144) {
>>>>>>> c661cb66
        sps->chroma_format_idc= get_ue_golomb_31(&s->gb);
        if (sps->chroma_format_idc > 3U) {
            av_log(h->s.avctx, AV_LOG_ERROR, "chroma_format_idc %d is illegal\n", sps->chroma_format_idc);
            goto fail;
        } else if(sps->chroma_format_idc == 3) {
            sps->residual_color_transform_flag = get_bits1(&s->gb);
            if(sps->residual_color_transform_flag) {
                av_log(h->s.avctx, AV_LOG_ERROR, "separate color planes are not supported\n");
                goto fail;
            }
        }
        sps->bit_depth_luma   = get_ue_golomb(&s->gb) + 8;
        sps->bit_depth_chroma = get_ue_golomb(&s->gb) + 8;
        if (sps->bit_depth_luma > 14U || sps->bit_depth_chroma > 14U) {
            av_log(h->s.avctx, AV_LOG_ERROR, "illegal bit depth value (%d, %d)\n",
                   sps->bit_depth_luma, sps->bit_depth_chroma);
            goto fail;
        }
        sps->transform_bypass = get_bits1(&s->gb);
        decode_scaling_matrices(h, sps, NULL, 1, sps->scaling_matrix4, sps->scaling_matrix8);
    }else{
        sps->chroma_format_idc= 1;
        sps->bit_depth_luma   = 8;
        sps->bit_depth_chroma = 8;
    }

    log2_max_frame_num_minus4 = get_ue_golomb(&s->gb);
    if (log2_max_frame_num_minus4 < MIN_LOG2_MAX_FRAME_NUM - 4 ||
        log2_max_frame_num_minus4 > MAX_LOG2_MAX_FRAME_NUM - 4) {
        av_log(h->s.avctx, AV_LOG_ERROR,
               "log2_max_frame_num_minus4 out of range (0-12): %d\n",
               log2_max_frame_num_minus4);
        goto fail;
    }
    sps->log2_max_frame_num = log2_max_frame_num_minus4 + 4;

    sps->poc_type= get_ue_golomb_31(&s->gb);

    if(sps->poc_type == 0){ //FIXME #define
        unsigned t = get_ue_golomb(&s->gb);
        if(t>12){
            av_log(h->s.avctx, AV_LOG_ERROR, "log2_max_poc_lsb (%d) is out of range\n", t);
            goto fail;
        }
        sps->log2_max_poc_lsb= t + 4;
    } else if(sps->poc_type == 1){//FIXME #define
        sps->delta_pic_order_always_zero_flag= get_bits1(&s->gb);
        sps->offset_for_non_ref_pic= get_se_golomb(&s->gb);
        sps->offset_for_top_to_bottom_field= get_se_golomb(&s->gb);
        sps->poc_cycle_length                = get_ue_golomb(&s->gb);

        if((unsigned)sps->poc_cycle_length >= FF_ARRAY_ELEMS(sps->offset_for_ref_frame)){
            av_log(h->s.avctx, AV_LOG_ERROR, "poc_cycle_length overflow %u\n", sps->poc_cycle_length);
            goto fail;
        }

        for(i=0; i<sps->poc_cycle_length; i++)
            sps->offset_for_ref_frame[i]= get_se_golomb(&s->gb);
    }else if(sps->poc_type != 2){
        av_log(h->s.avctx, AV_LOG_ERROR, "illegal POC type %d\n", sps->poc_type);
        goto fail;
    }

    sps->ref_frame_count= get_ue_golomb_31(&s->gb);
    if (h->s.avctx->codec_tag == MKTAG('S', 'M', 'V', '2'))
        sps->ref_frame_count= FFMAX(2, sps->ref_frame_count);
    if(sps->ref_frame_count > MAX_PICTURE_COUNT-2 || sps->ref_frame_count > 16U){
        av_log(h->s.avctx, AV_LOG_ERROR, "too many reference frames\n");
        goto fail;
    }
    sps->gaps_in_frame_num_allowed_flag= get_bits1(&s->gb);
    sps->mb_width = get_ue_golomb(&s->gb) + 1;
    sps->mb_height= get_ue_golomb(&s->gb) + 1;
    if((unsigned)sps->mb_width >= INT_MAX/16 || (unsigned)sps->mb_height >= INT_MAX/16 ||
       av_image_check_size(16*sps->mb_width, 16*sps->mb_height, 0, h->s.avctx)){
        av_log(h->s.avctx, AV_LOG_ERROR, "mb_width/height overflow\n");
        goto fail;
    }

    sps->frame_mbs_only_flag= get_bits1(&s->gb);
    if(!sps->frame_mbs_only_flag)
        sps->mb_aff= get_bits1(&s->gb);
    else
        sps->mb_aff= 0;

    sps->direct_8x8_inference_flag= get_bits1(&s->gb);

#ifndef ALLOW_INTERLACE
    if(sps->mb_aff)
        av_log(h->s.avctx, AV_LOG_ERROR, "MBAFF support not included; enable it at compile-time.\n");
#endif
    sps->crop= get_bits1(&s->gb);
    if(sps->crop){
        int crop_vertical_limit   = sps->chroma_format_idc  & 2 ? 16 : 8;
        int crop_horizontal_limit = sps->chroma_format_idc == 3 ? 16 : 8;
        sps->crop_left  = get_ue_golomb(&s->gb);
        sps->crop_right = get_ue_golomb(&s->gb);
        sps->crop_top   = get_ue_golomb(&s->gb);
        sps->crop_bottom= get_ue_golomb(&s->gb);
        if(sps->crop_left || sps->crop_top){
            av_log(h->s.avctx, AV_LOG_ERROR, "insane cropping not completely supported, this could look slightly wrong ... (left: %d, top: %d)\n", sps->crop_left, sps->crop_top);
        }
        if(sps->crop_right >= crop_horizontal_limit || sps->crop_bottom >= crop_vertical_limit){
            av_log(h->s.avctx, AV_LOG_ERROR, "brainfart cropping not supported, cropping disabled (right: %d, bottom: %d)\n", sps->crop_right, sps->crop_bottom);
        /* It is very unlikely that partial cropping will make anybody happy.
         * Not cropping at all fixes for example playback of Sisvel 3D streams
         * in applications supporting Sisvel 3D. */
        sps->crop_left  =
        sps->crop_right =
        sps->crop_top   =
        sps->crop_bottom= 0;
        }
    }else{
        sps->crop_left  =
        sps->crop_right =
        sps->crop_top   =
        sps->crop_bottom= 0;
    }

    sps->vui_parameters_present_flag= get_bits1(&s->gb);
    if( sps->vui_parameters_present_flag )
        if (decode_vui_parameters(h, sps) < 0)
            goto fail;

    if(!sps->sar.den)
        sps->sar.den= 1;

    if(s->avctx->debug&FF_DEBUG_PICT_INFO){
        static const char csp[4][5] = { "Gray", "420", "422", "444" };
        av_log(h->s.avctx, AV_LOG_DEBUG, "sps:%u profile:%d/%d poc:%d ref:%d %dx%d %s %s crop:%d/%d/%d/%d %s %s %d/%d b%d reo:%d\n",
               sps_id, sps->profile_idc, sps->level_idc,
               sps->poc_type,
               sps->ref_frame_count,
               sps->mb_width, sps->mb_height,
               sps->frame_mbs_only_flag ? "FRM" : (sps->mb_aff ? "MB-AFF" : "PIC-AFF"),
               sps->direct_8x8_inference_flag ? "8B8" : "",
               sps->crop_left, sps->crop_right,
               sps->crop_top, sps->crop_bottom,
               sps->vui_parameters_present_flag ? "VUI" : "",
               csp[sps->chroma_format_idc],
               sps->timing_info_present_flag ? sps->num_units_in_tick : 0,
               sps->timing_info_present_flag ? sps->time_scale : 0,
               sps->bit_depth_luma,
               h->sps.bitstream_restriction_flag ? sps->num_reorder_frames : -1
               );
    }
    sps->new = 1;

    av_free(h->sps_buffers[sps_id]);
    h->sps_buffers[sps_id] = sps;
    h->sps                 = *sps;
    h->current_sps_id      = sps_id;

    return 0;
fail:
    av_free(sps);
    return -1;
}

static void
build_qp_table(PPS *pps, int t, int index, const int depth)
{
    int i;
    const int max_qp = 51 + 6*(depth-8);
    for(i = 0; i < max_qp+1; i++)
        pps->chroma_qp_table[t][i] = ff_h264_chroma_qp[depth-8][av_clip(i + index, 0, max_qp)];
}

static int more_rbsp_data_in_pps(H264Context *h, PPS *pps)
{
    const SPS *sps = h->sps_buffers[pps->sps_id];
    int profile_idc = sps->profile_idc;

    if ((profile_idc == 66 || profile_idc == 77 ||
         profile_idc == 88) && (sps->constraint_set_flags & 7)) {
        av_log(h->s.avctx, AV_LOG_VERBOSE,
               "Current profile doesn't provide more RBSP data in PPS, skipping\n");
        return 0;
    }

    return 1;
}

int ff_h264_decode_picture_parameter_set(H264Context *h, int bit_length){
    MpegEncContext * const s = &h->s;
    unsigned int pps_id= get_ue_golomb(&s->gb);
    PPS *pps;
    const int qp_bd_offset = 6*(h->sps.bit_depth_luma-8);
    int bits_left;

    if(pps_id >= MAX_PPS_COUNT) {
        av_log(h->s.avctx, AV_LOG_ERROR, "pps_id (%d) out of range\n", pps_id);
        return -1;
    } else if (h->sps.bit_depth_luma > 14) {
        av_log(h->s.avctx, AV_LOG_ERROR, "Invalid luma bit depth=%d\n", h->sps.bit_depth_luma);
        return AVERROR_INVALIDDATA;
    } else if (h->sps.bit_depth_luma == 11 || h->sps.bit_depth_luma == 13) {
        av_log(h->s.avctx, AV_LOG_ERROR, "Unimplemented luma bit depth=%d\n", h->sps.bit_depth_luma);
        return AVERROR_PATCHWELCOME;
    }

    pps= av_mallocz(sizeof(PPS));
    if(pps == NULL)
        return -1;
    pps->sps_id= get_ue_golomb_31(&s->gb);
    if((unsigned)pps->sps_id>=MAX_SPS_COUNT || h->sps_buffers[pps->sps_id] == NULL){
        av_log(h->s.avctx, AV_LOG_ERROR, "sps_id out of range\n");
        goto fail;
    }

    pps->cabac= get_bits1(&s->gb);
    pps->pic_order_present= get_bits1(&s->gb);
    pps->slice_group_count= get_ue_golomb(&s->gb) + 1;
    if(pps->slice_group_count > 1 ){
        pps->mb_slice_group_map_type= get_ue_golomb(&s->gb);
        av_log(h->s.avctx, AV_LOG_ERROR, "FMO not supported\n");
        switch(pps->mb_slice_group_map_type){
        case 0:
#if 0
|   for( i = 0; i <= num_slice_groups_minus1; i++ ) |   |        |
|    run_length[ i ]                                |1  |ue(v)   |
#endif
            break;
        case 2:
#if 0
|   for( i = 0; i < num_slice_groups_minus1; i++ )  |   |        |
|{                                                  |   |        |
|    top_left_mb[ i ]                               |1  |ue(v)   |
|    bottom_right_mb[ i ]                           |1  |ue(v)   |
|   }                                               |   |        |
#endif
            break;
        case 3:
        case 4:
        case 5:
#if 0
|   slice_group_change_direction_flag               |1  |u(1)    |
|   slice_group_change_rate_minus1                  |1  |ue(v)   |
#endif
            break;
        case 6:
#if 0
|   slice_group_id_cnt_minus1                       |1  |ue(v)   |
|   for( i = 0; i <= slice_group_id_cnt_minus1; i++ |   |        |
|)                                                  |   |        |
|    slice_group_id[ i ]                            |1  |u(v)    |
#endif
            break;
        }
    }
    pps->ref_count[0]= get_ue_golomb(&s->gb) + 1;
    pps->ref_count[1]= get_ue_golomb(&s->gb) + 1;
    if(pps->ref_count[0]-1 > 32-1 || pps->ref_count[1]-1 > 32-1){
        av_log(h->s.avctx, AV_LOG_ERROR, "reference overflow (pps)\n");
        goto fail;
    }

    pps->weighted_pred= get_bits1(&s->gb);
    pps->weighted_bipred_idc= get_bits(&s->gb, 2);
    pps->init_qp= get_se_golomb(&s->gb) + 26 + qp_bd_offset;
    pps->init_qs= get_se_golomb(&s->gb) + 26 + qp_bd_offset;
    pps->chroma_qp_index_offset[0]= get_se_golomb(&s->gb);
    pps->deblocking_filter_parameters_present= get_bits1(&s->gb);
    pps->constrained_intra_pred= get_bits1(&s->gb);
    pps->redundant_pic_cnt_present = get_bits1(&s->gb);

    pps->transform_8x8_mode= 0;
    h->dequant_coeff_pps= -1; //contents of sps/pps can change even if id doesn't, so reinit
    memcpy(pps->scaling_matrix4, h->sps_buffers[pps->sps_id]->scaling_matrix4, sizeof(pps->scaling_matrix4));
    memcpy(pps->scaling_matrix8, h->sps_buffers[pps->sps_id]->scaling_matrix8, sizeof(pps->scaling_matrix8));

    bits_left = bit_length - get_bits_count(&s->gb);
    if(bits_left > 0 && more_rbsp_data_in_pps(h, pps)){
        pps->transform_8x8_mode= get_bits1(&s->gb);
        decode_scaling_matrices(h, h->sps_buffers[pps->sps_id], pps, 0, pps->scaling_matrix4, pps->scaling_matrix8);
        pps->chroma_qp_index_offset[1]= get_se_golomb(&s->gb); //second_chroma_qp_index_offset
    } else {
        pps->chroma_qp_index_offset[1]= pps->chroma_qp_index_offset[0];
    }

    build_qp_table(pps, 0, pps->chroma_qp_index_offset[0], h->sps.bit_depth_luma);
    build_qp_table(pps, 1, pps->chroma_qp_index_offset[1], h->sps.bit_depth_luma);
    if(pps->chroma_qp_index_offset[0] != pps->chroma_qp_index_offset[1])
        pps->chroma_qp_diff= 1;

    if(s->avctx->debug&FF_DEBUG_PICT_INFO){
        av_log(h->s.avctx, AV_LOG_DEBUG, "pps:%u sps:%u %s slice_groups:%d ref:%d/%d %s qp:%d/%d/%d/%d %s %s %s %s\n",
               pps_id, pps->sps_id,
               pps->cabac ? "CABAC" : "CAVLC",
               pps->slice_group_count,
               pps->ref_count[0], pps->ref_count[1],
               pps->weighted_pred ? "weighted" : "",
               pps->init_qp, pps->init_qs, pps->chroma_qp_index_offset[0], pps->chroma_qp_index_offset[1],
               pps->deblocking_filter_parameters_present ? "LPAR" : "",
               pps->constrained_intra_pred ? "CONSTR" : "",
               pps->redundant_pic_cnt_present ? "REDU" : "",
               pps->transform_8x8_mode ? "8x8DCT" : ""
               );
    }

    av_free(h->pps_buffers[pps_id]);
    h->pps_buffers[pps_id]= pps;
    return 0;
fail:
    av_free(pps);
    return -1;
}<|MERGE_RESOLUTION|>--- conflicted
+++ resolved
@@ -367,18 +367,11 @@
     sps->scaling_matrix_present = 0;
     sps->colorspace = 2; //AVCOL_SPC_UNSPECIFIED
 
-<<<<<<< HEAD
-    if(sps->profile_idc == 100 || sps->profile_idc == 110 ||
-       sps->profile_idc == 122 || sps->profile_idc == 244 || sps->profile_idc ==  44 ||
-       sps->profile_idc ==  83 || sps->profile_idc ==  86 || sps->profile_idc == 118 ||
-       sps->profile_idc == 128 || sps->profile_idc == 144) {
-=======
     if (sps->profile_idc == 100 || sps->profile_idc == 110 ||
         sps->profile_idc == 122 || sps->profile_idc == 244 ||
         sps->profile_idc ==  44 || sps->profile_idc ==  83 ||
         sps->profile_idc ==  86 || sps->profile_idc == 118 ||
         sps->profile_idc == 128 || sps->profile_idc == 144) {
->>>>>>> c661cb66
         sps->chroma_format_idc= get_ue_golomb_31(&s->gb);
         if (sps->chroma_format_idc > 3U) {
             av_log(h->s.avctx, AV_LOG_ERROR, "chroma_format_idc %d is illegal\n", sps->chroma_format_idc);
