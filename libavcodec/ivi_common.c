--- conflicted
+++ resolved
@@ -988,9 +988,7 @@
                 }
             }
         }
-<<<<<<< HEAD
         ctx->buf_invalid[ctx->dst_buf] = 0;
-=======
     } else {
         if (ctx->is_scalable)
             return AVERROR_INVALIDDATA;
@@ -999,7 +997,6 @@
             if (!ctx->planes[p].bands[0].buf)
                 return AVERROR_INVALIDDATA;
         }
->>>>>>> 5b2a2955
     }
     if (ctx->buf_invalid[ctx->dst_buf])
         return -1;
