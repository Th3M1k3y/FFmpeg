--- conflicted
+++ resolved
@@ -275,12 +275,6 @@
         frame->nb_samples = avctx->frame_size;
         if ((ret = ff_get_buffer(avctx, frame, 0)) < 0)
             return ret;
-<<<<<<< HEAD
-        buf = frame->extended_data[0];
-        buf_size = avctx->channels * frame->nb_samples *
-                   av_get_bytes_per_sample(avctx->sample_fmt);
-=======
-        }
 
         if (s->anc_buffer) {
             buf_size = DECODER_BUFFSIZE * DECODER_MAX_CHANNELS;
@@ -290,7 +284,6 @@
             buf_size = avctx->channels * frame->nb_samples *
                        av_get_bytes_per_sample(avctx->sample_fmt);
         }
->>>>>>> b01a2204
     } else {
         buf_size = DECODER_BUFFSIZE * DECODER_MAX_CHANNELS;
 
@@ -325,14 +318,9 @@
         frame->nb_samples = avctx->frame_size;
         if ((ret = ff_get_buffer(avctx, frame, 0)) < 0)
             goto end;
-<<<<<<< HEAD
-        memcpy(frame->extended_data[0], tmpptr,
-=======
-        }
     }
     if (s->decoder_buffer) {
         memcpy(frame->extended_data[0], buf,
->>>>>>> b01a2204
                avctx->channels * avctx->frame_size *
                av_get_bytes_per_sample(avctx->sample_fmt));
 
