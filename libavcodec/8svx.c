/*
 * Copyright (C) 2008 Jaikrishnan Menon
 * Copyright (C) 2011 Stefano Sabatini
 *
 * This file is part of FFmpeg.
 *
 * FFmpeg is free software; you can redistribute it and/or
 * modify it under the terms of the GNU Lesser General Public
 * License as published by the Free Software Foundation; either
 * version 2.1 of the License, or (at your option) any later version.
 *
 * FFmpeg is distributed in the hope that it will be useful,
 * but WITHOUT ANY WARRANTY; without even the implied warranty of
 * MERCHANTABILITY or FITNESS FOR A PARTICULAR PURPOSE.  See the GNU
 * Lesser General Public License for more details.
 *
 * You should have received a copy of the GNU Lesser General Public
 * License along with FFmpeg; if not, write to the Free Software
 * Foundation, Inc., 51 Franklin Street, Fifth Floor, Boston, MA 02110-1301 USA
 */

/**
 * @file
 * 8svx audio decoder
 * @author Jaikrishnan Menon
 *
 * supports: fibonacci delta encoding
 *         : exponential encoding
 *
 * For more information about the 8SVX format:
 * http://netghost.narod.ru/gff/vendspec/iff/iff.txt
 * http://sox.sourceforge.net/AudioFormats-11.html
 * http://aminet.net/package/mus/misc/wavepak
 * http://amigan.1emu.net/reg/8SVX.txt
 *
 * Samples can be found here:
 * http://aminet.net/mods/smpl/
 */

#include "avcodec.h"
#include "internal.h"

/** decoder context */
typedef struct EightSvxContext {
    AVFrame frame;
    const int8_t *table;

    /* buffer used to store the whole audio decoded/interleaved chunk,
     * which is sent with the first packet */
    uint8_t *samples;
    int64_t samples_size;
    int samples_idx;
} EightSvxContext;

static const int8_t fibonacci[16]   = { -34,  -21, -13,  -8, -5, -3, -2, -1, 0, 1, 2, 3, 5, 8,  13, 21 };
static const int8_t exponential[16] = { -128, -64, -32, -16, -8, -4, -2, -1, 0, 1, 2, 4, 8, 16, 32, 64 };

#define MAX_FRAME_SIZE 2048

/**
 * Interleave samples in buffer containing all left channel samples
 * at the beginning, and right channel samples at the end.
 * Each sample is assumed to be in signed 8-bit format.
 *
 * @param size the size in bytes of the dst and src buffer
 */
static void interleave_stereo(uint8_t *dst, const uint8_t *src, int size)
{
    uint8_t *dst_end = dst + size;
    size = size>>1;

    while (dst < dst_end) {
        *dst++ = *src;
        *dst++ = *(src+size);
        src++;
    }
}

/**
 * Delta decode the compressed values in src, and put the resulting
 * decoded n samples in dst.
 *
 * @param val starting value assumed by the delta sequence
 * @param table delta sequence table
 * @return size in bytes of the decoded data, must be src_size*2
 */
static int delta_decode(int8_t *dst, const uint8_t *src, int src_size,
                        int8_t val, const int8_t *table)
{
    int n = src_size;
    int8_t *dst0 = dst;

    while (n--) {
        uint8_t d = *src++;
        val = av_clip(val + table[d & 0x0f], -127, 128);
        *dst++ = val;
        val = av_clip(val + table[d >> 4]  , -127, 128);
        *dst++ = val;
    }

    return dst-dst0;
}

/** decode a frame */
static int eightsvx_decode_frame(AVCodecContext *avctx, void *data,
                                 int *got_frame_ptr, AVPacket *avpkt)
{
    EightSvxContext *esc = avctx->priv_data;
    int n, out_data_size, ret;
    uint8_t *src, *dst;

    /* decode and interleave the first packet */
    if (!esc->samples && avpkt) {
        uint8_t *deinterleaved_samples, *p = NULL;

        esc->samples_size = avctx->codec->id == CODEC_ID_8SVX_RAW || avctx->codec->id ==CODEC_ID_PCM_S8_PLANAR?
            avpkt->size : avctx->channels + (avpkt->size-avctx->channels) * 2;
        if (!(esc->samples = av_malloc(esc->samples_size)))
            return AVERROR(ENOMEM);

        /* decompress */
        if (avctx->codec->id == CODEC_ID_8SVX_FIB || avctx->codec->id == CODEC_ID_8SVX_EXP) {
            const uint8_t *buf = avpkt->data;
            int buf_size = avpkt->size;
            int n = esc->samples_size;

            if (buf_size < 2) {
                av_log(avctx, AV_LOG_ERROR, "packet size is too small\n");
                return AVERROR(EINVAL);
            }
            if (!(deinterleaved_samples = av_mallocz(n)))
                return AVERROR(ENOMEM);
            p = deinterleaved_samples;

            /* the uncompressed starting value is contained in the first byte */
            if (avctx->channels == 2) {
                delta_decode(deinterleaved_samples      , buf+1, buf_size/2-1, buf[0], esc->table);
                buf += buf_size/2;
                delta_decode(deinterleaved_samples+n/2-1, buf+1, buf_size/2-1, buf[0], esc->table);
            } else
                delta_decode(deinterleaved_samples      , buf+1, buf_size-1  , buf[0], esc->table);
        } else {
            deinterleaved_samples = avpkt->data;
        }

        if (avctx->channels == 2)
            interleave_stereo(esc->samples, deinterleaved_samples, esc->samples_size);
        else
            memcpy(esc->samples, deinterleaved_samples, esc->samples_size);
        av_freep(&p);
    }

    /* get output buffer */
<<<<<<< HEAD
    esc->frame.nb_samples = (FFMIN(MAX_FRAME_SIZE, esc->samples_size - esc->samples_idx) +avctx->channels-1)  / avctx->channels;
    if ((ret = avctx->get_buffer(avctx, &esc->frame)) < 0) {
=======
    esc->frame.nb_samples = buf_size * (is_compr + 1);
    if ((ret = ff_get_buffer(avctx, &esc->frame)) < 0) {
>>>>>>> 0ab76ddf
        av_log(avctx, AV_LOG_ERROR, "get_buffer() failed\n");
        return ret;
    }

    *got_frame_ptr   = 1;
    *(AVFrame *)data = esc->frame;

    dst = esc->frame.data[0];
    src = esc->samples + esc->samples_idx;
    out_data_size = esc->frame.nb_samples * avctx->channels;
    for (n = out_data_size; n > 0; n--)
        *dst++ = *src++ + 128;
    esc->samples_idx += out_data_size;

    return avctx->codec->id == CODEC_ID_8SVX_FIB || avctx->codec->id == CODEC_ID_8SVX_EXP ?
        (avctx->frame_number == 0)*2 + out_data_size / 2 :
        out_data_size;
}

static av_cold int eightsvx_decode_init(AVCodecContext *avctx)
{
    EightSvxContext *esc = avctx->priv_data;

    if (avctx->channels < 1 || avctx->channels > 2) {
        av_log(avctx, AV_LOG_ERROR, "8SVX does not support more than 2 channels\n");
        return AVERROR_INVALIDDATA;
    }

    switch (avctx->codec->id) {
    case CODEC_ID_8SVX_FIB: esc->table = fibonacci;    break;
    case CODEC_ID_8SVX_EXP: esc->table = exponential;  break;
    case CODEC_ID_PCM_S8_PLANAR:
    case CODEC_ID_8SVX_RAW: esc->table = NULL;         break;
    default:
        av_log(avctx, AV_LOG_ERROR, "Invalid codec id %d.\n", avctx->codec->id);
        return AVERROR_INVALIDDATA;
    }
    avctx->sample_fmt = AV_SAMPLE_FMT_U8;

    avcodec_get_frame_defaults(&esc->frame);
    avctx->coded_frame = &esc->frame;

    return 0;
}

static av_cold int eightsvx_decode_close(AVCodecContext *avctx)
{
    EightSvxContext *esc = avctx->priv_data;

    av_freep(&esc->samples);
    esc->samples_size = 0;
    esc->samples_idx = 0;

    return 0;
}

AVCodec ff_eightsvx_fib_decoder = {
  .name           = "8svx_fib",
  .type           = AVMEDIA_TYPE_AUDIO,
  .id             = CODEC_ID_8SVX_FIB,
  .priv_data_size = sizeof (EightSvxContext),
  .init           = eightsvx_decode_init,
  .decode         = eightsvx_decode_frame,
  .close          = eightsvx_decode_close,
  .capabilities   = CODEC_CAP_DR1,
  .long_name      = NULL_IF_CONFIG_SMALL("8SVX fibonacci"),
};

AVCodec ff_eightsvx_exp_decoder = {
  .name           = "8svx_exp",
  .type           = AVMEDIA_TYPE_AUDIO,
  .id             = CODEC_ID_8SVX_EXP,
  .priv_data_size = sizeof (EightSvxContext),
  .init           = eightsvx_decode_init,
  .decode         = eightsvx_decode_frame,
  .close          = eightsvx_decode_close,
  .capabilities   = CODEC_CAP_DR1,
  .long_name      = NULL_IF_CONFIG_SMALL("8SVX exponential"),
};

AVCodec ff_pcm_s8_planar_decoder = {
    .name           = "pcm_s8_planar",
    .type           = AVMEDIA_TYPE_AUDIO,
    .id             = CODEC_ID_PCM_S8_PLANAR,
    .priv_data_size = sizeof(EightSvxContext),
    .init           = eightsvx_decode_init,
    .close          = eightsvx_decode_close,
    .decode         = eightsvx_decode_frame,
    .capabilities   = CODEC_CAP_DR1,
    .long_name      = NULL_IF_CONFIG_SMALL("PCM signed 8-bit planar"),
};<|MERGE_RESOLUTION|>--- conflicted
+++ resolved
@@ -151,13 +151,8 @@
     }
 
     /* get output buffer */
-<<<<<<< HEAD
     esc->frame.nb_samples = (FFMIN(MAX_FRAME_SIZE, esc->samples_size - esc->samples_idx) +avctx->channels-1)  / avctx->channels;
-    if ((ret = avctx->get_buffer(avctx, &esc->frame)) < 0) {
-=======
-    esc->frame.nb_samples = buf_size * (is_compr + 1);
     if ((ret = ff_get_buffer(avctx, &esc->frame)) < 0) {
->>>>>>> 0ab76ddf
         av_log(avctx, AV_LOG_ERROR, "get_buffer() failed\n");
         return ret;
     }
