/*
 * H.26L/H.264/AVC/JVT/14496-10/... decoder
 * Copyright (c) 2003 Michael Niedermayer <michaelni@gmx.at>
 *
 * This file is part of FFmpeg.
 *
 * FFmpeg is free software; you can redistribute it and/or
 * modify it under the terms of the GNU Lesser General Public
 * License as published by the Free Software Foundation; either
 * version 2.1 of the License, or (at your option) any later version.
 *
 * FFmpeg is distributed in the hope that it will be useful,
 * but WITHOUT ANY WARRANTY; without even the implied warranty of
 * MERCHANTABILITY or FITNESS FOR A PARTICULAR PURPOSE.  See the GNU
 * Lesser General Public License for more details.
 *
 * You should have received a copy of the GNU Lesser General Public
 * License along with FFmpeg; if not, write to the Free Software
 * Foundation, Inc., 51 Franklin Street, Fifth Floor, Boston, MA 02110-1301 USA
 */

/**
 * @file
 * H.264 / AVC / MPEG4 part10 codec.
 * @author Michael Niedermayer <michaelni@gmx.at>
 */

#define UNCHECKED_BITSTREAM_READER 1

#include "libavutil/imgutils.h"
#include "libavutil/opt.h"
#include "internal.h"
#include "cabac.h"
#include "cabac_functions.h"
#include "dsputil.h"
#include "error_resilience.h"
#include "avcodec.h"
#include "mpegvideo.h"
#include "h264.h"
#include "h264data.h"
#include "h264chroma.h"
#include "h264_mvpred.h"
#include "golomb.h"
#include "mathops.h"
#include "rectangle.h"
#include "svq3.h"
#include "thread.h"
#include "vdpau_internal.h"
#include "libavutil/avassert.h"

// #undef NDEBUG
#include <assert.h>

const uint16_t ff_h264_mb_sizes[4] = { 256, 384, 512, 768 };

static const uint8_t rem6[QP_MAX_NUM + 1] = {
    0, 1, 2, 3, 4, 5, 0, 1, 2, 3, 4, 5, 0, 1, 2, 3, 4, 5, 0, 1, 2,
    3, 4, 5, 0, 1, 2, 3, 4, 5, 0, 1, 2, 3, 4, 5, 0, 1, 2, 3, 4, 5,
    0, 1, 2, 3, 4, 5, 0, 1, 2, 3, 4, 5, 0, 1, 2, 3, 4, 5, 0, 1, 2,
    3, 4, 5, 0, 1, 2, 3, 4, 5, 0, 1, 2, 3, 4, 5, 0, 1, 2, 3, 4, 5,
    0, 1, 2, 3,
};

static const uint8_t div6[QP_MAX_NUM + 1] = {
    0, 0, 0, 0, 0, 0, 1, 1, 1, 1, 1, 1, 2, 2, 2, 2, 2, 2, 3,  3,  3,
    3, 3, 3, 4, 4, 4, 4, 4, 4, 5, 5, 5, 5, 5, 5, 6, 6, 6, 6,  6,  6,
    7, 7, 7, 7, 7, 7, 8, 8, 8, 8, 8, 8, 9, 9, 9, 9, 9, 9, 10, 10, 10,
   10,10,10,11,11,11,11,11,11,12,12,12,12,12,12,13,13,13, 13, 13, 13,
   14,14,14,14,
};

static const enum AVPixelFormat h264_hwaccel_pixfmt_list_420[] = {
#if CONFIG_H264_DXVA2_HWACCEL
    AV_PIX_FMT_DXVA2_VLD,
#endif
#if CONFIG_H264_VAAPI_HWACCEL
    AV_PIX_FMT_VAAPI_VLD,
#endif
#if CONFIG_H264_VDA_HWACCEL
    AV_PIX_FMT_VDA_VLD,
#endif
#if CONFIG_H264_VDPAU_HWACCEL
    AV_PIX_FMT_VDPAU,
#endif
    AV_PIX_FMT_YUV420P,
    AV_PIX_FMT_NONE
};

static const enum AVPixelFormat h264_hwaccel_pixfmt_list_jpeg_420[] = {
#if CONFIG_H264_DXVA2_HWACCEL
    AV_PIX_FMT_DXVA2_VLD,
#endif
#if CONFIG_H264_VAAPI_HWACCEL
    AV_PIX_FMT_VAAPI_VLD,
#endif
#if CONFIG_H264_VDA_HWACCEL
    AV_PIX_FMT_VDA_VLD,
#endif
#if CONFIG_H264_VDPAU_HWACCEL
    AV_PIX_FMT_VDPAU,
#endif
    AV_PIX_FMT_YUVJ420P,
    AV_PIX_FMT_NONE
};

int avpriv_h264_has_num_reorder_frames(AVCodecContext *avctx)
{
    H264Context *h = avctx->priv_data;
    return h ? h->sps.num_reorder_frames : 0;
}

static void h264_er_decode_mb(void *opaque, int ref, int mv_dir, int mv_type,
                              int (*mv)[2][4][2],
                              int mb_x, int mb_y, int mb_intra, int mb_skipped)
{
    H264Context    *h = opaque;

    h->mb_x  = mb_x;
    h->mb_y  = mb_y;
    h->mb_xy = mb_x + mb_y * h->mb_stride;
    memset(h->non_zero_count_cache, 0, sizeof(h->non_zero_count_cache));
    av_assert1(ref >= 0);
    /* FIXME: It is possible albeit uncommon that slice references
     * differ between slices. We take the easy approach and ignore
     * it for now. If this turns out to have any relevance in
     * practice then correct remapping should be added. */
    if (ref >= h->ref_count[0])
        ref = 0;
<<<<<<< HEAD
    if (!h->ref_list[0][ref].f.data[0]) {
        av_log(h->avctx, AV_LOG_DEBUG, "Reference not available for error concealing\n");
        ref = 0;
    }
    if ((h->ref_list[0][ref].f.reference&3) != 3) {
        av_log(h->avctx, AV_LOG_DEBUG, "Reference invalid\n");
        return;
    }
    fill_rectangle(&h->cur_pic.f.ref_index[0][4 * h->mb_xy],
=======
    fill_rectangle(&h->cur_pic.ref_index[0][4 * h->mb_xy],
>>>>>>> 759001c5
                   2, 2, 2, ref, 1);
    fill_rectangle(&h->ref_cache[0][scan8[0]], 4, 4, 8, ref, 1);
    fill_rectangle(h->mv_cache[0][scan8[0]], 4, 4, 8,
                   pack16to32((*mv)[0][0][0], (*mv)[0][0][1]), 4);
    h->mb_mbaff =
    h->mb_field_decoding_flag = 0;
    ff_h264_hl_decode_mb(h);
}

void ff_h264_draw_horiz_band(H264Context *h, int y, int height)
{
    AVCodecContext *avctx = h->avctx;
    Picture *cur  = &h->cur_pic;
    Picture *last = h->ref_list[0][0].f.data[0] ? &h->ref_list[0][0] : NULL;
    const AVPixFmtDescriptor *desc = av_pix_fmt_desc_get(avctx->pix_fmt);
    int vshift = desc->log2_chroma_h;
    const int field_pic = h->picture_structure != PICT_FRAME;
    if (field_pic) {
        height <<= 1;
        y <<= 1;
    }

    height = FFMIN(height, avctx->height - y);

    if (field_pic && h->first_field && !(avctx->slice_flags & SLICE_FLAG_ALLOW_FIELD))
        return;

    if (avctx->draw_horiz_band) {
        AVFrame *src;
        int offset[AV_NUM_DATA_POINTERS];
        int i;

        if (cur->f.pict_type == AV_PICTURE_TYPE_B || h->low_delay ||
           (avctx->slice_flags & SLICE_FLAG_CODED_ORDER))
            src = &cur->f;
        else if (last)
            src = &last->f;
        else
            return;

        offset[0] = y * src->linesize[0];
        offset[1] =
        offset[2] = (y >> vshift) * src->linesize[1];
        for (i = 3; i < AV_NUM_DATA_POINTERS; i++)
            offset[i] = 0;

        emms_c();

        avctx->draw_horiz_band(avctx, src, offset,
                               y, h->picture_structure, height);
    }
}

<<<<<<< HEAD
static void free_frame_buffer(H264Context *h, Picture *pic)
{
    pic->period_since_free = 0;
    ff_thread_release_buffer(h->avctx, &pic->f);
    av_freep(&pic->f.hwaccel_picture_private);
}

static void free_picture(H264Context *h, Picture *pic)
=======
static void unref_picture(H264Context *h, Picture *pic)
>>>>>>> 759001c5
{
    int off = offsetof(Picture, tf) + sizeof(pic->tf);
    int i;

    if (!pic->f.data[0])
        return;

    ff_thread_release_buffer(h->avctx, &pic->tf);
    av_buffer_unref(&pic->hwaccel_priv_buf);

    av_buffer_unref(&pic->qscale_table_buf);
    av_buffer_unref(&pic->mb_type_buf);
    for (i = 0; i < 2; i++) {
        av_buffer_unref(&pic->motion_val_buf[i]);
        av_buffer_unref(&pic->ref_index_buf[i]);
    }

    memset((uint8_t*)pic + off, 0, sizeof(*pic) - off);
}

static void release_unused_pictures(H264Context *h, int remove_current)
{
    int i;

    /* release non reference frames */
    for (i = 0; i < MAX_PICTURE_COUNT; i++) {
        if (h->DPB[i].f.data[0] && !h->DPB[i].reference &&
            (remove_current || &h->DPB[i] != h->cur_pic_ptr)) {
            unref_picture(h, &h->DPB[i]);
        }
    }
}

static int ref_picture(H264Context *h, Picture *dst, Picture *src)
{
    int ret, i;

    av_assert0(!dst->f.buf[0]);
    av_assert0(src->f.buf[0]);

    src->tf.f = &src->f;
    dst->tf.f = &dst->f;
    ret = ff_thread_ref_frame(&dst->tf, &src->tf);
    if (ret < 0)
        goto fail;


    dst->qscale_table_buf = av_buffer_ref(src->qscale_table_buf);
    dst->mb_type_buf      = av_buffer_ref(src->mb_type_buf);
    if (!dst->qscale_table_buf || !dst->mb_type_buf)
        goto fail;
    dst->qscale_table = src->qscale_table;
    dst->mb_type      = src->mb_type;

    for (i = 0; i < 2; i ++) {
        dst->motion_val_buf[i] = av_buffer_ref(src->motion_val_buf[i]);
        dst->ref_index_buf[i]  = av_buffer_ref(src->ref_index_buf[i]);
        if (!dst->motion_val_buf[i] || !dst->ref_index_buf[i])
            goto fail;
        dst->motion_val[i] = src->motion_val[i];
        dst->ref_index[i]  = src->ref_index[i];
    }

    if (src->hwaccel_picture_private) {
        dst->hwaccel_priv_buf = av_buffer_ref(src->hwaccel_priv_buf);
        if (!dst->hwaccel_priv_buf)
            goto fail;
        dst->hwaccel_picture_private = dst->hwaccel_priv_buf->data;
    }

    for (i = 0; i < 2; i++)
        dst->field_poc[i] = src->field_poc[i];

    memcpy(dst->ref_poc,   src->ref_poc,   sizeof(src->ref_poc));
    memcpy(dst->ref_count, src->ref_count, sizeof(src->ref_count));

    dst->poc                     = src->poc;
    dst->frame_num               = src->frame_num;
    dst->mmco_reset              = src->mmco_reset;
    dst->pic_id                  = src->pic_id;
    dst->long_ref                = src->long_ref;
    dst->mbaff                   = src->mbaff;
    dst->field_picture           = src->field_picture;
    dst->needs_realloc           = src->needs_realloc;
    dst->reference               = src->reference;

    return 0;
fail:
    unref_picture(h, dst);
    return ret;
}


static int alloc_scratch_buffers(H264Context *h, int linesize)
{
    int alloc_size = FFALIGN(FFABS(linesize) + 32, 32);

    if (h->bipred_scratchpad)
        return 0;

    h->bipred_scratchpad = av_malloc(16 * 6 * alloc_size);
    // edge emu needs blocksize + filter length - 1
    // (= 21x21 for  h264)
    h->edge_emu_buffer = av_mallocz(alloc_size * 2 * 21);
    h->me.scratchpad   = av_mallocz(alloc_size * 2 * 16 * 2);

    if (!h->bipred_scratchpad || !h->edge_emu_buffer || !h->me.scratchpad) {
        av_freep(&h->bipred_scratchpad);
        av_freep(&h->edge_emu_buffer);
        av_freep(&h->me.scratchpad);
        return AVERROR(ENOMEM);
    }

    h->me.temp = h->me.scratchpad;

    return 0;
}

static int init_table_pools(H264Context *h)
{
    const int big_mb_num    = h->mb_stride * (h->mb_height + 1) + 1;
    const int mb_array_size = h->mb_stride * h->mb_height;
    const int b4_stride     = h->mb_width * 4 + 1;
    const int b4_array_size = b4_stride * h->mb_height * 4;

    h->qscale_table_pool = av_buffer_pool_init(big_mb_num + h->mb_stride,
                                               av_buffer_allocz);
    h->mb_type_pool      = av_buffer_pool_init((big_mb_num + h->mb_stride) *
                                               sizeof(uint32_t), av_buffer_allocz);
    h->motion_val_pool = av_buffer_pool_init(2 * (b4_array_size + 4) *
                                             sizeof(int16_t), av_buffer_allocz);
    h->ref_index_pool  = av_buffer_pool_init(4 * mb_array_size, av_buffer_allocz);

    if (!h->qscale_table_pool || !h->mb_type_pool || !h->motion_val_pool ||
        !h->ref_index_pool) {
        av_buffer_pool_uninit(&h->qscale_table_pool);
        av_buffer_pool_uninit(&h->mb_type_pool);
        av_buffer_pool_uninit(&h->motion_val_pool);
        av_buffer_pool_uninit(&h->ref_index_pool);
        return AVERROR(ENOMEM);
    }

    return 0;
}

static int alloc_picture(H264Context *h, Picture *pic)
{
    int i, ret = 0;

    av_assert0(!pic->f.data[0]);

    if (h->avctx->hwaccel) {
        const AVHWAccel *hwaccel = h->avctx->hwaccel;
        av_assert0(!pic->hwaccel_picture_private);
        if (hwaccel->priv_data_size) {
            pic->hwaccel_priv_buf = av_buffer_allocz(hwaccel->priv_data_size);
            if (!pic->hwaccel_priv_buf)
                return AVERROR(ENOMEM);
            pic->hwaccel_picture_private = pic->hwaccel_priv_buf->data;
        }
    }
    pic->tf.f = &pic->f;
    ret = ff_thread_get_buffer(h->avctx, &pic->tf, pic->reference ?
                                                   AV_GET_BUFFER_FLAG_REF : 0);
    if (ret < 0)
        goto fail;

    h->linesize   = pic->f.linesize[0];
    h->uvlinesize = pic->f.linesize[1];

    if (!h->qscale_table_pool) {
        ret = init_table_pools(h);
        if (ret < 0)
            goto fail;
    }

    pic->qscale_table_buf = av_buffer_pool_get(h->qscale_table_pool);
    pic->mb_type_buf      = av_buffer_pool_get(h->mb_type_pool);
    if (!pic->qscale_table_buf || !pic->mb_type_buf)
        goto fail;

    pic->mb_type      = (uint32_t*)pic->mb_type_buf->data + 2 * h->mb_stride + 1;
    pic->qscale_table = pic->qscale_table_buf->data + 2 * h->mb_stride + 1;

    for (i = 0; i < 2; i++) {
        pic->motion_val_buf[i] = av_buffer_pool_get(h->motion_val_pool);
        pic->ref_index_buf[i]  = av_buffer_pool_get(h->ref_index_pool);
        if (!pic->motion_val_buf[i] || !pic->ref_index_buf[i])
            goto fail;

        pic->motion_val[i] = (int16_t (*)[2])pic->motion_val_buf[i]->data + 4;
        pic->ref_index[i]  = pic->ref_index_buf[i]->data;
    }
    pic->f.motion_subsample_log2 = 2;

    return 0;
fail:
    unref_picture(h, pic);
    return (ret < 0) ? ret : AVERROR(ENOMEM);
}

static inline int pic_is_unused(H264Context *h, Picture *pic)
{
    if (   (h->avctx->active_thread_type & FF_THREAD_FRAME)
        && pic->f.qscale_table //check if the frame has anything allocated
        && pic->period_since_free < h->avctx->thread_count)
        return 0;
    if (pic->f.data[0] == NULL)
        return 1;
    if (pic->needs_realloc && !(pic->reference & DELAYED_PIC_REF))
        return 1;
    return 0;
}

static int find_unused_picture(H264Context *h)
{
    int i;

    for (i = 0; i < MAX_PICTURE_COUNT; i++) {
        if (pic_is_unused(h, &h->DPB[i]))
            break;
    }
    if (i == MAX_PICTURE_COUNT)
        return AVERROR_INVALIDDATA;

    if (h->DPB[i].needs_realloc) {
        h->DPB[i].needs_realloc = 0;
        unref_picture(h, &h->DPB[i]);
    }

    return i;
}

/**
 * Check if the top & left blocks are available if needed and
 * change the dc mode so it only uses the available blocks.
 */
int ff_h264_check_intra4x4_pred_mode(H264Context *h)
{
    static const int8_t top[12] = {
        -1, 0, LEFT_DC_PRED, -1, -1, -1, -1, -1, 0
    };
    static const int8_t left[12] = {
        0, -1, TOP_DC_PRED, 0, -1, -1, -1, 0, -1, DC_128_PRED
    };
    int i;

    if (!(h->top_samples_available & 0x8000)) {
        for (i = 0; i < 4; i++) {
            int status = top[h->intra4x4_pred_mode_cache[scan8[0] + i]];
            if (status < 0) {
                av_log(h->avctx, AV_LOG_ERROR,
                       "top block unavailable for requested intra4x4 mode %d at %d %d\n",
                       status, h->mb_x, h->mb_y);
                return -1;
            } else if (status) {
                h->intra4x4_pred_mode_cache[scan8[0] + i] = status;
            }
        }
    }

    if ((h->left_samples_available & 0x8888) != 0x8888) {
        static const int mask[4] = { 0x8000, 0x2000, 0x80, 0x20 };
        for (i = 0; i < 4; i++)
            if (!(h->left_samples_available & mask[i])) {
                int status = left[h->intra4x4_pred_mode_cache[scan8[0] + 8 * i]];
                if (status < 0) {
                    av_log(h->avctx, AV_LOG_ERROR,
                           "left block unavailable for requested intra4x4 mode %d at %d %d\n",
                           status, h->mb_x, h->mb_y);
                    return -1;
                } else if (status) {
                    h->intra4x4_pred_mode_cache[scan8[0] + 8 * i] = status;
                }
            }
    }

    return 0;
} // FIXME cleanup like ff_h264_check_intra_pred_mode

/**
 * Check if the top & left blocks are available if needed and
 * change the dc mode so it only uses the available blocks.
 */
int ff_h264_check_intra_pred_mode(H264Context *h, int mode, int is_chroma)
{
    static const int8_t top[7]  = { LEFT_DC_PRED8x8, 1, -1, -1 };
    static const int8_t left[7] = { TOP_DC_PRED8x8, -1, 2, -1, DC_128_PRED8x8 };

    if (mode > 6U) {
        av_log(h->avctx, AV_LOG_ERROR,
               "out of range intra chroma pred mode at %d %d\n",
               h->mb_x, h->mb_y);
        return -1;
    }

    if (!(h->top_samples_available & 0x8000)) {
        mode = top[mode];
        if (mode < 0) {
            av_log(h->avctx, AV_LOG_ERROR,
                   "top block unavailable for requested intra mode at %d %d\n",
                   h->mb_x, h->mb_y);
            return -1;
        }
    }

    if ((h->left_samples_available & 0x8080) != 0x8080) {
        mode = left[mode];
        if (is_chroma && (h->left_samples_available & 0x8080)) {
            // mad cow disease mode, aka MBAFF + constrained_intra_pred
            mode = ALZHEIMER_DC_L0T_PRED8x8 +
                   (!(h->left_samples_available & 0x8000)) +
                   2 * (mode == DC_128_PRED8x8);
        }
        if (mode < 0) {
            av_log(h->avctx, AV_LOG_ERROR,
                   "left block unavailable for requested intra mode at %d %d\n",
                   h->mb_x, h->mb_y);
            return -1;
        }
    }

    return mode;
}

const uint8_t *ff_h264_decode_nal(H264Context *h, const uint8_t *src,
                                  int *dst_length, int *consumed, int length)
{
    int i, si, di;
    uint8_t *dst;
    int bufidx;

    // src[0]&0x80; // forbidden bit
    h->nal_ref_idc   = src[0] >> 5;
    h->nal_unit_type = src[0] & 0x1F;

    src++;
    length--;

#define STARTCODE_TEST                                                  \
        if (i + 2 < length && src[i + 1] == 0 && src[i + 2] <= 3) {     \
            if (src[i + 2] != 3) {                                      \
                /* startcode, so we must be past the end */             \
                length = i;                                             \
            }                                                           \
            break;                                                      \
        }
#if HAVE_FAST_UNALIGNED
#define FIND_FIRST_ZERO                                                 \
        if (i > 0 && !src[i])                                           \
            i--;                                                        \
        while (src[i])                                                  \
            i++
#if HAVE_FAST_64BIT
    for (i = 0; i + 1 < length; i += 9) {
        if (!((~AV_RN64A(src + i) &
               (AV_RN64A(src + i) - 0x0100010001000101ULL)) &
              0x8000800080008080ULL))
            continue;
        FIND_FIRST_ZERO;
        STARTCODE_TEST;
        i -= 7;
    }
#else
    for (i = 0; i + 1 < length; i += 5) {
        if (!((~AV_RN32A(src + i) &
               (AV_RN32A(src + i) - 0x01000101U)) &
              0x80008080U))
            continue;
        FIND_FIRST_ZERO;
        STARTCODE_TEST;
        i -= 3;
    }
#endif
#else
    for (i = 0; i + 1 < length; i += 2) {
        if (src[i])
            continue;
        if (i > 0 && src[i - 1] == 0)
            i--;
        STARTCODE_TEST;
    }
#endif

    // use second escape buffer for inter data
    bufidx = h->nal_unit_type == NAL_DPC ? 1 : 0;

    si = h->rbsp_buffer_size[bufidx];
    av_fast_padded_malloc(&h->rbsp_buffer[bufidx], &h->rbsp_buffer_size[bufidx], length+MAX_MBPAIR_SIZE);
    dst = h->rbsp_buffer[bufidx];

    if (dst == NULL)
        return NULL;

    if(i>=length-1){ //no escaped 0
        *dst_length= length;
        *consumed= length+1; //+1 for the header
        if(h->avctx->flags2 & CODEC_FLAG2_FAST){
            return src;
        }else{
            memcpy(dst, src, length);
            return dst;
        }
    }

    memcpy(dst, src, i);
    si = di = i;
    while (si + 2 < length) {
        // remove escapes (very rare 1:2^22)
        if (src[si + 2] > 3) {
            dst[di++] = src[si++];
            dst[di++] = src[si++];
        } else if (src[si] == 0 && src[si + 1] == 0) {
            if (src[si + 2] == 3) { // escape
                dst[di++]  = 0;
                dst[di++]  = 0;
                si        += 3;
                continue;
            } else // next start code
                goto nsc;
        }

        dst[di++] = src[si++];
    }
    while (si < length)
        dst[di++] = src[si++];
nsc:

    memset(dst + di, 0, FF_INPUT_BUFFER_PADDING_SIZE);

    *dst_length = di;
    *consumed   = si + 1; // +1 for the header
    /* FIXME store exact number of bits in the getbitcontext
     * (it is needed for decoding) */
    return dst;
}

/**
 * Identify the exact end of the bitstream
 * @return the length of the trailing, or 0 if damaged
 */
static int decode_rbsp_trailing(H264Context *h, const uint8_t *src)
{
    int v = *src;
    int r;

    tprintf(h->avctx, "rbsp trailing %X\n", v);

    for (r = 1; r < 9; r++) {
        if (v & 1)
            return r;
        v >>= 1;
    }
    return 0;
}

static inline int get_lowest_part_list_y(H264Context *h, Picture *pic, int n,
                                         int height, int y_offset, int list)
{
    int raw_my        = h->mv_cache[list][scan8[n]][1];
    int filter_height_down = (raw_my & 3) ? 3 : 0;
    int full_my       = (raw_my >> 2) + y_offset;
    int bottom        = full_my + filter_height_down + height;

    av_assert2(height >= 0);

    return FFMAX(0, bottom);
}

static inline void get_lowest_part_y(H264Context *h, int refs[2][48], int n,
                                     int height, int y_offset, int list0,
                                     int list1, int *nrefs)
{
    int my;

    y_offset += 16 * (h->mb_y >> MB_FIELD);

    if (list0) {
        int ref_n    = h->ref_cache[0][scan8[n]];
        Picture *ref = &h->ref_list[0][ref_n];

        // Error resilience puts the current picture in the ref list.
        // Don't try to wait on these as it will cause a deadlock.
        // Fields can wait on each other, though.
        if (ref->tf.progress->data   != h->cur_pic.tf.progress->data ||
            (ref->reference & 3) != h->picture_structure) {
            my = get_lowest_part_list_y(h, ref, n, height, y_offset, 0);
            if (refs[0][ref_n] < 0)
                nrefs[0] += 1;
            refs[0][ref_n] = FFMAX(refs[0][ref_n], my);
        }
    }

    if (list1) {
        int ref_n    = h->ref_cache[1][scan8[n]];
        Picture *ref = &h->ref_list[1][ref_n];

        if (ref->tf.progress->data != h->cur_pic.tf.progress->data ||
            (ref->reference & 3) != h->picture_structure) {
            my = get_lowest_part_list_y(h, ref, n, height, y_offset, 1);
            if (refs[1][ref_n] < 0)
                nrefs[1] += 1;
            refs[1][ref_n] = FFMAX(refs[1][ref_n], my);
        }
    }
}

/**
 * Wait until all reference frames are available for MC operations.
 *
 * @param h the H264 context
 */
static void await_references(H264Context *h)
{
    const int mb_xy   = h->mb_xy;
    const int mb_type = h->cur_pic.mb_type[mb_xy];
    int refs[2][48];
    int nrefs[2] = { 0 };
    int ref, list;

    memset(refs, -1, sizeof(refs));

    if (IS_16X16(mb_type)) {
        get_lowest_part_y(h, refs, 0, 16, 0,
                          IS_DIR(mb_type, 0, 0), IS_DIR(mb_type, 0, 1), nrefs);
    } else if (IS_16X8(mb_type)) {
        get_lowest_part_y(h, refs, 0, 8, 0,
                          IS_DIR(mb_type, 0, 0), IS_DIR(mb_type, 0, 1), nrefs);
        get_lowest_part_y(h, refs, 8, 8, 8,
                          IS_DIR(mb_type, 1, 0), IS_DIR(mb_type, 1, 1), nrefs);
    } else if (IS_8X16(mb_type)) {
        get_lowest_part_y(h, refs, 0, 16, 0,
                          IS_DIR(mb_type, 0, 0), IS_DIR(mb_type, 0, 1), nrefs);
        get_lowest_part_y(h, refs, 4, 16, 0,
                          IS_DIR(mb_type, 1, 0), IS_DIR(mb_type, 1, 1), nrefs);
    } else {
        int i;

        av_assert2(IS_8X8(mb_type));

        for (i = 0; i < 4; i++) {
            const int sub_mb_type = h->sub_mb_type[i];
            const int n           = 4 * i;
            int y_offset          = (i & 2) << 2;

            if (IS_SUB_8X8(sub_mb_type)) {
                get_lowest_part_y(h, refs, n, 8, y_offset,
                                  IS_DIR(sub_mb_type, 0, 0),
                                  IS_DIR(sub_mb_type, 0, 1),
                                  nrefs);
            } else if (IS_SUB_8X4(sub_mb_type)) {
                get_lowest_part_y(h, refs, n, 4, y_offset,
                                  IS_DIR(sub_mb_type, 0, 0),
                                  IS_DIR(sub_mb_type, 0, 1),
                                  nrefs);
                get_lowest_part_y(h, refs, n + 2, 4, y_offset + 4,
                                  IS_DIR(sub_mb_type, 0, 0),
                                  IS_DIR(sub_mb_type, 0, 1),
                                  nrefs);
            } else if (IS_SUB_4X8(sub_mb_type)) {
                get_lowest_part_y(h, refs, n, 8, y_offset,
                                  IS_DIR(sub_mb_type, 0, 0),
                                  IS_DIR(sub_mb_type, 0, 1),
                                  nrefs);
                get_lowest_part_y(h, refs, n + 1, 8, y_offset,
                                  IS_DIR(sub_mb_type, 0, 0),
                                  IS_DIR(sub_mb_type, 0, 1),
                                  nrefs);
            } else {
                int j;
                av_assert2(IS_SUB_4X4(sub_mb_type));
                for (j = 0; j < 4; j++) {
                    int sub_y_offset = y_offset + 2 * (j & 2);
                    get_lowest_part_y(h, refs, n + j, 4, sub_y_offset,
                                      IS_DIR(sub_mb_type, 0, 0),
                                      IS_DIR(sub_mb_type, 0, 1),
                                      nrefs);
                }
            }
        }
    }

    for (list = h->list_count - 1; list >= 0; list--)
        for (ref = 0; ref < 48 && nrefs[list]; ref++) {
            int row = refs[list][ref];
            if (row >= 0) {
                Picture *ref_pic      = &h->ref_list[list][ref];
                int ref_field         = ref_pic->reference - 1;
                int ref_field_picture = ref_pic->field_picture;
                int pic_height        = 16 * h->mb_height >> ref_field_picture;

                row <<= MB_MBAFF;
                nrefs[list]--;

                if (!FIELD_PICTURE && ref_field_picture) { // frame referencing two fields
                    ff_thread_await_progress(&ref_pic->tf,
                                             FFMIN((row >> 1) - !(row & 1),
                                                   pic_height - 1),
                                             1);
                    ff_thread_await_progress(&ref_pic->tf,
                                             FFMIN((row >> 1), pic_height - 1),
                                             0);
                } else if (FIELD_PICTURE && !ref_field_picture) { // field referencing one field of a frame
                    ff_thread_await_progress(&ref_pic->tf,
                                             FFMIN(row * 2 + ref_field,
                                                   pic_height - 1),
                                             0);
                } else if (FIELD_PICTURE) {
                    ff_thread_await_progress(&ref_pic->tf,
                                             FFMIN(row, pic_height - 1),
                                             ref_field);
                } else {
                    ff_thread_await_progress(&ref_pic->tf,
                                             FFMIN(row, pic_height - 1),
                                             0);
                }
            }
        }
}

static av_always_inline void mc_dir_part(H264Context *h, Picture *pic,
                                         int n, int square, int height,
                                         int delta, int list,
                                         uint8_t *dest_y, uint8_t *dest_cb,
                                         uint8_t *dest_cr,
                                         int src_x_offset, int src_y_offset,
                                         qpel_mc_func *qpix_op,
                                         h264_chroma_mc_func chroma_op,
                                         int pixel_shift, int chroma_idc)
{
    const int mx      = h->mv_cache[list][scan8[n]][0] + src_x_offset * 8;
    int my            = h->mv_cache[list][scan8[n]][1] + src_y_offset * 8;
    const int luma_xy = (mx & 3) + ((my & 3) << 2);
    int offset        = ((mx >> 2) << pixel_shift) + (my >> 2) * h->mb_linesize;
    uint8_t *src_y    = pic->f.data[0] + offset;
    uint8_t *src_cb, *src_cr;
    int extra_width  = 0;
    int extra_height = 0;
    int emu = 0;
    const int full_mx    = mx >> 2;
    const int full_my    = my >> 2;
    const int pic_width  = 16 * h->mb_width;
    const int pic_height = 16 * h->mb_height >> MB_FIELD;
    int ysh;

    if (mx & 7)
        extra_width -= 3;
    if (my & 7)
        extra_height -= 3;

    if (full_mx                <          0 - extra_width  ||
        full_my                <          0 - extra_height ||
        full_mx + 16 /*FIXME*/ > pic_width  + extra_width  ||
        full_my + 16 /*FIXME*/ > pic_height + extra_height) {
        h->vdsp.emulated_edge_mc(h->edge_emu_buffer,
                                 src_y - (2 << pixel_shift) - 2 * h->mb_linesize,
                                 h->mb_linesize,
                                 16 + 5, 16 + 5 /*FIXME*/, full_mx - 2,
                                 full_my - 2, pic_width, pic_height);
        src_y = h->edge_emu_buffer + (2 << pixel_shift) + 2 * h->mb_linesize;
        emu   = 1;
    }

    qpix_op[luma_xy](dest_y, src_y, h->mb_linesize); // FIXME try variable height perhaps?
    if (!square)
        qpix_op[luma_xy](dest_y + delta, src_y + delta, h->mb_linesize);

    if (CONFIG_GRAY && h->flags & CODEC_FLAG_GRAY)
        return;

    if (chroma_idc == 3 /* yuv444 */) {
        src_cb = pic->f.data[1] + offset;
        if (emu) {
            h->vdsp.emulated_edge_mc(h->edge_emu_buffer,
                                     src_cb - (2 << pixel_shift) - 2 * h->mb_linesize,
                                     h->mb_linesize,
                                     16 + 5, 16 + 5 /*FIXME*/,
                                     full_mx - 2, full_my - 2,
                                     pic_width, pic_height);
            src_cb = h->edge_emu_buffer + (2 << pixel_shift) + 2 * h->mb_linesize;
        }
        qpix_op[luma_xy](dest_cb, src_cb, h->mb_linesize); // FIXME try variable height perhaps?
        if (!square)
            qpix_op[luma_xy](dest_cb + delta, src_cb + delta, h->mb_linesize);

        src_cr = pic->f.data[2] + offset;
        if (emu) {
            h->vdsp.emulated_edge_mc(h->edge_emu_buffer,
                                     src_cr - (2 << pixel_shift) - 2 * h->mb_linesize,
                                     h->mb_linesize,
                                     16 + 5, 16 + 5 /*FIXME*/,
                                     full_mx - 2, full_my - 2,
                                     pic_width, pic_height);
            src_cr = h->edge_emu_buffer + (2 << pixel_shift) + 2 * h->mb_linesize;
        }
        qpix_op[luma_xy](dest_cr, src_cr, h->mb_linesize); // FIXME try variable height perhaps?
        if (!square)
            qpix_op[luma_xy](dest_cr + delta, src_cr + delta, h->mb_linesize);
        return;
    }

    ysh = 3 - (chroma_idc == 2 /* yuv422 */);
    if (chroma_idc == 1 /* yuv420 */ && MB_FIELD) {
        // chroma offset when predicting from a field of opposite parity
        my  += 2 * ((h->mb_y & 1) - (pic->reference - 1));
        emu |= (my >> 3) < 0 || (my >> 3) + 8 >= (pic_height >> 1);
    }

    src_cb = pic->f.data[1] + ((mx >> 3) << pixel_shift) +
             (my >> ysh) * h->mb_uvlinesize;
    src_cr = pic->f.data[2] + ((mx >> 3) << pixel_shift) +
             (my >> ysh) * h->mb_uvlinesize;

    if (emu) {
        h->vdsp.emulated_edge_mc(h->edge_emu_buffer, src_cb, h->mb_uvlinesize,
                                 9, 8 * chroma_idc + 1, (mx >> 3), (my >> ysh),
                                 pic_width >> 1, pic_height >> (chroma_idc == 1 /* yuv420 */));
        src_cb = h->edge_emu_buffer;
    }
    chroma_op(dest_cb, src_cb, h->mb_uvlinesize,
              height >> (chroma_idc == 1 /* yuv420 */),
              mx & 7, (my << (chroma_idc == 2 /* yuv422 */)) & 7);

    if (emu) {
        h->vdsp.emulated_edge_mc(h->edge_emu_buffer, src_cr, h->mb_uvlinesize,
                                 9, 8 * chroma_idc + 1, (mx >> 3), (my >> ysh),
                                 pic_width >> 1, pic_height >> (chroma_idc == 1 /* yuv420 */));
        src_cr = h->edge_emu_buffer;
    }
    chroma_op(dest_cr, src_cr, h->mb_uvlinesize, height >> (chroma_idc == 1 /* yuv420 */),
              mx & 7, (my << (chroma_idc == 2 /* yuv422 */)) & 7);
}

static av_always_inline void mc_part_std(H264Context *h, int n, int square,
                                         int height, int delta,
                                         uint8_t *dest_y, uint8_t *dest_cb,
                                         uint8_t *dest_cr,
                                         int x_offset, int y_offset,
                                         qpel_mc_func *qpix_put,
                                         h264_chroma_mc_func chroma_put,
                                         qpel_mc_func *qpix_avg,
                                         h264_chroma_mc_func chroma_avg,
                                         int list0, int list1,
                                         int pixel_shift, int chroma_idc)
{
    qpel_mc_func *qpix_op         = qpix_put;
    h264_chroma_mc_func chroma_op = chroma_put;

    dest_y += (2 * x_offset << pixel_shift) + 2 * y_offset * h->mb_linesize;
    if (chroma_idc == 3 /* yuv444 */) {
        dest_cb += (2 * x_offset << pixel_shift) + 2 * y_offset * h->mb_linesize;
        dest_cr += (2 * x_offset << pixel_shift) + 2 * y_offset * h->mb_linesize;
    } else if (chroma_idc == 2 /* yuv422 */) {
        dest_cb += (x_offset << pixel_shift) + 2 * y_offset * h->mb_uvlinesize;
        dest_cr += (x_offset << pixel_shift) + 2 * y_offset * h->mb_uvlinesize;
    } else { /* yuv420 */
        dest_cb += (x_offset << pixel_shift) + y_offset * h->mb_uvlinesize;
        dest_cr += (x_offset << pixel_shift) + y_offset * h->mb_uvlinesize;
    }
    x_offset += 8 * h->mb_x;
    y_offset += 8 * (h->mb_y >> MB_FIELD);

    if (list0) {
        Picture *ref = &h->ref_list[0][h->ref_cache[0][scan8[n]]];
        mc_dir_part(h, ref, n, square, height, delta, 0,
                    dest_y, dest_cb, dest_cr, x_offset, y_offset,
                    qpix_op, chroma_op, pixel_shift, chroma_idc);

        qpix_op   = qpix_avg;
        chroma_op = chroma_avg;
    }

    if (list1) {
        Picture *ref = &h->ref_list[1][h->ref_cache[1][scan8[n]]];
        mc_dir_part(h, ref, n, square, height, delta, 1,
                    dest_y, dest_cb, dest_cr, x_offset, y_offset,
                    qpix_op, chroma_op, pixel_shift, chroma_idc);
    }
}

static av_always_inline void mc_part_weighted(H264Context *h, int n, int square,
                                              int height, int delta,
                                              uint8_t *dest_y, uint8_t *dest_cb,
                                              uint8_t *dest_cr,
                                              int x_offset, int y_offset,
                                              qpel_mc_func *qpix_put,
                                              h264_chroma_mc_func chroma_put,
                                              h264_weight_func luma_weight_op,
                                              h264_weight_func chroma_weight_op,
                                              h264_biweight_func luma_weight_avg,
                                              h264_biweight_func chroma_weight_avg,
                                              int list0, int list1,
                                              int pixel_shift, int chroma_idc)
{
    int chroma_height;

    dest_y += (2 * x_offset << pixel_shift) + 2 * y_offset * h->mb_linesize;
    if (chroma_idc == 3 /* yuv444 */) {
        chroma_height     = height;
        chroma_weight_avg = luma_weight_avg;
        chroma_weight_op  = luma_weight_op;
        dest_cb += (2 * x_offset << pixel_shift) + 2 * y_offset * h->mb_linesize;
        dest_cr += (2 * x_offset << pixel_shift) + 2 * y_offset * h->mb_linesize;
    } else if (chroma_idc == 2 /* yuv422 */) {
        chroma_height = height;
        dest_cb      += (x_offset << pixel_shift) + 2 * y_offset * h->mb_uvlinesize;
        dest_cr      += (x_offset << pixel_shift) + 2 * y_offset * h->mb_uvlinesize;
    } else { /* yuv420 */
        chroma_height = height >> 1;
        dest_cb      += (x_offset << pixel_shift) + y_offset * h->mb_uvlinesize;
        dest_cr      += (x_offset << pixel_shift) + y_offset * h->mb_uvlinesize;
    }
    x_offset += 8 * h->mb_x;
    y_offset += 8 * (h->mb_y >> MB_FIELD);

    if (list0 && list1) {
        /* don't optimize for luma-only case, since B-frames usually
         * use implicit weights => chroma too. */
        uint8_t *tmp_cb = h->bipred_scratchpad;
        uint8_t *tmp_cr = h->bipred_scratchpad + (16 << pixel_shift);
        uint8_t *tmp_y  = h->bipred_scratchpad + 16 * h->mb_uvlinesize;
        int refn0       = h->ref_cache[0][scan8[n]];
        int refn1       = h->ref_cache[1][scan8[n]];

        mc_dir_part(h, &h->ref_list[0][refn0], n, square, height, delta, 0,
                    dest_y, dest_cb, dest_cr,
                    x_offset, y_offset, qpix_put, chroma_put,
                    pixel_shift, chroma_idc);
        mc_dir_part(h, &h->ref_list[1][refn1], n, square, height, delta, 1,
                    tmp_y, tmp_cb, tmp_cr,
                    x_offset, y_offset, qpix_put, chroma_put,
                    pixel_shift, chroma_idc);

        if (h->use_weight == 2) {
            int weight0 = h->implicit_weight[refn0][refn1][h->mb_y & 1];
            int weight1 = 64 - weight0;
            luma_weight_avg(dest_y, tmp_y, h->mb_linesize,
                            height, 5, weight0, weight1, 0);
            chroma_weight_avg(dest_cb, tmp_cb, h->mb_uvlinesize,
                              chroma_height, 5, weight0, weight1, 0);
            chroma_weight_avg(dest_cr, tmp_cr, h->mb_uvlinesize,
                              chroma_height, 5, weight0, weight1, 0);
        } else {
            luma_weight_avg(dest_y, tmp_y, h->mb_linesize, height,
                            h->luma_log2_weight_denom,
                            h->luma_weight[refn0][0][0],
                            h->luma_weight[refn1][1][0],
                            h->luma_weight[refn0][0][1] +
                            h->luma_weight[refn1][1][1]);
            chroma_weight_avg(dest_cb, tmp_cb, h->mb_uvlinesize, chroma_height,
                              h->chroma_log2_weight_denom,
                              h->chroma_weight[refn0][0][0][0],
                              h->chroma_weight[refn1][1][0][0],
                              h->chroma_weight[refn0][0][0][1] +
                              h->chroma_weight[refn1][1][0][1]);
            chroma_weight_avg(dest_cr, tmp_cr, h->mb_uvlinesize, chroma_height,
                              h->chroma_log2_weight_denom,
                              h->chroma_weight[refn0][0][1][0],
                              h->chroma_weight[refn1][1][1][0],
                              h->chroma_weight[refn0][0][1][1] +
                              h->chroma_weight[refn1][1][1][1]);
        }
    } else {
        int list     = list1 ? 1 : 0;
        int refn     = h->ref_cache[list][scan8[n]];
        Picture *ref = &h->ref_list[list][refn];
        mc_dir_part(h, ref, n, square, height, delta, list,
                    dest_y, dest_cb, dest_cr, x_offset, y_offset,
                    qpix_put, chroma_put, pixel_shift, chroma_idc);

        luma_weight_op(dest_y, h->mb_linesize, height,
                       h->luma_log2_weight_denom,
                       h->luma_weight[refn][list][0],
                       h->luma_weight[refn][list][1]);
        if (h->use_weight_chroma) {
            chroma_weight_op(dest_cb, h->mb_uvlinesize, chroma_height,
                             h->chroma_log2_weight_denom,
                             h->chroma_weight[refn][list][0][0],
                             h->chroma_weight[refn][list][0][1]);
            chroma_weight_op(dest_cr, h->mb_uvlinesize, chroma_height,
                             h->chroma_log2_weight_denom,
                             h->chroma_weight[refn][list][1][0],
                             h->chroma_weight[refn][list][1][1]);
        }
    }
}

static av_always_inline void prefetch_motion(H264Context *h, int list,
                                             int pixel_shift, int chroma_idc)
{
    /* fetch pixels for estimated mv 4 macroblocks ahead
     * optimized for 64byte cache lines */
    const int refn = h->ref_cache[list][scan8[0]];
    if (refn >= 0) {
        const int mx  = (h->mv_cache[list][scan8[0]][0] >> 2) + 16 * h->mb_x + 8;
        const int my  = (h->mv_cache[list][scan8[0]][1] >> 2) + 16 * h->mb_y;
        uint8_t **src = h->ref_list[list][refn].f.data;
        int off       = (mx << pixel_shift) +
                        (my + (h->mb_x & 3) * 4) * h->mb_linesize +
                        (64 << pixel_shift);
        h->vdsp.prefetch(src[0] + off, h->linesize, 4);
        if (chroma_idc == 3 /* yuv444 */) {
            h->vdsp.prefetch(src[1] + off, h->linesize, 4);
            h->vdsp.prefetch(src[2] + off, h->linesize, 4);
        } else {
            off= (((mx>>1)+64)<<pixel_shift) + ((my>>1) + (h->mb_x&7))*h->uvlinesize;
            h->vdsp.prefetch(src[1] + off, src[2] - src[1], 2);
        }
    }
}

static void free_tables(H264Context *h, int free_rbsp)
{
    int i;
    H264Context *hx;

    av_freep(&h->intra4x4_pred_mode);
    av_freep(&h->chroma_pred_mode_table);
    av_freep(&h->cbp_table);
    av_freep(&h->mvd_table[0]);
    av_freep(&h->mvd_table[1]);
    av_freep(&h->direct_table);
    av_freep(&h->non_zero_count);
    av_freep(&h->slice_table_base);
    h->slice_table = NULL;
    av_freep(&h->list_counts);

    av_freep(&h->mb2b_xy);
    av_freep(&h->mb2br_xy);

<<<<<<< HEAD
    for (i = 0; i < 3; i++)
        av_freep(&h->visualization_buffer[i]);

    if (free_rbsp) {
        for (i = 0; i < h->picture_count && !h->avctx->internal->is_copy; i++)
            free_picture(h, &h->DPB[i]);
=======
    av_buffer_pool_uninit(&h->qscale_table_pool);
    av_buffer_pool_uninit(&h->mb_type_pool);
    av_buffer_pool_uninit(&h->motion_val_pool);
    av_buffer_pool_uninit(&h->ref_index_pool);

    if (free_rbsp && h->DPB) {
        for (i = 0; i < MAX_PICTURE_COUNT; i++)
            unref_picture(h, &h->DPB[i]);
>>>>>>> 759001c5
        av_freep(&h->DPB);
    } else if (h->DPB) {
        for (i = 0; i < MAX_PICTURE_COUNT; i++)
            h->DPB[i].needs_realloc = 1;
    }

    h->cur_pic_ptr = NULL;

    for (i = 0; i < MAX_THREADS; i++) {
        hx = h->thread_context[i];
        if (!hx)
            continue;
        av_freep(&hx->top_borders[1]);
        av_freep(&hx->top_borders[0]);
        av_freep(&hx->bipred_scratchpad);
        av_freep(&hx->edge_emu_buffer);
        av_freep(&hx->dc_val_base);
        av_freep(&hx->me.scratchpad);
        av_freep(&hx->er.mb_index2xy);
        av_freep(&hx->er.error_status_table);
        av_freep(&hx->er.er_temp_buffer);
        av_freep(&hx->er.mbintra_table);
        av_freep(&hx->er.mbskip_table);

        if (free_rbsp) {
            av_freep(&hx->rbsp_buffer[1]);
            av_freep(&hx->rbsp_buffer[0]);
            hx->rbsp_buffer_size[0] = 0;
            hx->rbsp_buffer_size[1] = 0;
        }
        if (i)
            av_freep(&h->thread_context[i]);
    }
}

static void init_dequant8_coeff_table(H264Context *h)
{
    int i, j, q, x;
    const int max_qp = 51 + 6 * (h->sps.bit_depth_luma - 8);

    for (i = 0; i < 6; i++) {
        h->dequant8_coeff[i] = h->dequant8_buffer[i];
        for (j = 0; j < i; j++)
            if (!memcmp(h->pps.scaling_matrix8[j], h->pps.scaling_matrix8[i],
                        64 * sizeof(uint8_t))) {
                h->dequant8_coeff[i] = h->dequant8_buffer[j];
                break;
            }
        if (j < i)
            continue;

        for (q = 0; q < max_qp + 1; q++) {
            int shift = div6[q];
            int idx   = rem6[q];
            for (x = 0; x < 64; x++)
                h->dequant8_coeff[i][q][(x >> 3) | ((x & 7) << 3)] =
                    ((uint32_t)dequant8_coeff_init[idx][dequant8_coeff_init_scan[((x >> 1) & 12) | (x & 3)]] *
                     h->pps.scaling_matrix8[i][x]) << shift;
        }
    }
}

static void init_dequant4_coeff_table(H264Context *h)
{
    int i, j, q, x;
    const int max_qp = 51 + 6 * (h->sps.bit_depth_luma - 8);
    for (i = 0; i < 6; i++) {
        h->dequant4_coeff[i] = h->dequant4_buffer[i];
        for (j = 0; j < i; j++)
            if (!memcmp(h->pps.scaling_matrix4[j], h->pps.scaling_matrix4[i],
                        16 * sizeof(uint8_t))) {
                h->dequant4_coeff[i] = h->dequant4_buffer[j];
                break;
            }
        if (j < i)
            continue;

        for (q = 0; q < max_qp + 1; q++) {
            int shift = div6[q] + 2;
            int idx   = rem6[q];
            for (x = 0; x < 16; x++)
                h->dequant4_coeff[i][q][(x >> 2) | ((x << 2) & 0xF)] =
                    ((uint32_t)dequant4_coeff_init[idx][(x & 1) + ((x >> 2) & 1)] *
                     h->pps.scaling_matrix4[i][x]) << shift;
        }
    }
}

static void init_dequant_tables(H264Context *h)
{
    int i, x;
    init_dequant4_coeff_table(h);
    if (h->pps.transform_8x8_mode)
        init_dequant8_coeff_table(h);
    if (h->sps.transform_bypass) {
        for (i = 0; i < 6; i++)
            for (x = 0; x < 16; x++)
                h->dequant4_coeff[i][0][x] = 1 << 6;
        if (h->pps.transform_8x8_mode)
            for (i = 0; i < 6; i++)
                for (x = 0; x < 64; x++)
                    h->dequant8_coeff[i][0][x] = 1 << 6;
    }
}

int ff_h264_alloc_tables(H264Context *h)
{
    const int big_mb_num    = h->mb_stride * (h->mb_height + 1);
    const int row_mb_num    = 2*h->mb_stride*FFMAX(h->avctx->thread_count, 1);
    int x, y, i;

    FF_ALLOCZ_OR_GOTO(h->avctx, h->intra4x4_pred_mode,
                      row_mb_num * 8 * sizeof(uint8_t), fail)
    FF_ALLOCZ_OR_GOTO(h->avctx, h->non_zero_count,
                      big_mb_num * 48 * sizeof(uint8_t), fail)
    FF_ALLOCZ_OR_GOTO(h->avctx, h->slice_table_base,
                      (big_mb_num + h->mb_stride) * sizeof(*h->slice_table_base), fail)
    FF_ALLOCZ_OR_GOTO(h->avctx, h->cbp_table,
                      big_mb_num * sizeof(uint16_t), fail)
    FF_ALLOCZ_OR_GOTO(h->avctx, h->chroma_pred_mode_table,
                      big_mb_num * sizeof(uint8_t), fail)
    FF_ALLOCZ_OR_GOTO(h->avctx, h->mvd_table[0],
                      16 * row_mb_num * sizeof(uint8_t), fail);
    FF_ALLOCZ_OR_GOTO(h->avctx, h->mvd_table[1],
                      16 * row_mb_num * sizeof(uint8_t), fail);
    FF_ALLOCZ_OR_GOTO(h->avctx, h->direct_table,
                      4 * big_mb_num * sizeof(uint8_t), fail);
    FF_ALLOCZ_OR_GOTO(h->avctx, h->list_counts,
                      big_mb_num * sizeof(uint8_t), fail)

    memset(h->slice_table_base, -1,
           (big_mb_num + h->mb_stride) * sizeof(*h->slice_table_base));
    h->slice_table = h->slice_table_base + h->mb_stride * 2 + 1;

    FF_ALLOCZ_OR_GOTO(h->avctx, h->mb2b_xy,
                      big_mb_num * sizeof(uint32_t), fail);
    FF_ALLOCZ_OR_GOTO(h->avctx, h->mb2br_xy,
                      big_mb_num * sizeof(uint32_t), fail);
    for (y = 0; y < h->mb_height; y++)
        for (x = 0; x < h->mb_width; x++) {
            const int mb_xy = x + y * h->mb_stride;
            const int b_xy  = 4 * x + 4 * y * h->b_stride;

            h->mb2b_xy[mb_xy]  = b_xy;
            h->mb2br_xy[mb_xy] = 8 * (FMO ? mb_xy : (mb_xy % (2 * h->mb_stride)));
        }

    if (!h->dequant4_coeff[0])
        init_dequant_tables(h);

    if (!h->DPB) {
        h->DPB = av_mallocz_array(MAX_PICTURE_COUNT, sizeof(*h->DPB));
        if (!h->DPB)
            return AVERROR(ENOMEM);
        for (i = 0; i < MAX_PICTURE_COUNT; i++)
            avcodec_get_frame_defaults(&h->DPB[i].f);
        avcodec_get_frame_defaults(&h->cur_pic.f);
    }

    return 0;

fail:
    free_tables(h, 1);
    return -1;
}

/**
 * Mimic alloc_tables(), but for every context thread.
 */
static void clone_tables(H264Context *dst, H264Context *src, int i)
{
    dst->intra4x4_pred_mode     = src->intra4x4_pred_mode + i * 8 * 2 * src->mb_stride;
    dst->non_zero_count         = src->non_zero_count;
    dst->slice_table            = src->slice_table;
    dst->cbp_table              = src->cbp_table;
    dst->mb2b_xy                = src->mb2b_xy;
    dst->mb2br_xy               = src->mb2br_xy;
    dst->chroma_pred_mode_table = src->chroma_pred_mode_table;
    dst->mvd_table[0]           = src->mvd_table[0] + i * 8 * 2 * src->mb_stride;
    dst->mvd_table[1]           = src->mvd_table[1] + i * 8 * 2 * src->mb_stride;
    dst->direct_table           = src->direct_table;
    dst->list_counts            = src->list_counts;
    dst->DPB                    = src->DPB;
    dst->cur_pic_ptr            = src->cur_pic_ptr;
    dst->cur_pic                = src->cur_pic;
    dst->bipred_scratchpad      = NULL;
    dst->edge_emu_buffer        = NULL;
    dst->me.scratchpad          = NULL;
    ff_h264_pred_init(&dst->hpc, src->avctx->codec_id, src->sps.bit_depth_luma,
                      src->sps.chroma_format_idc);
}

/**
 * Init context
 * Allocate buffers which are not shared amongst multiple threads.
 */
static int context_init(H264Context *h)
{
    ERContext *er = &h->er;
    int mb_array_size = h->mb_height * h->mb_stride;
    int y_size  = (2 * h->mb_width + 1) * (2 * h->mb_height + 1);
    int c_size  = h->mb_stride * (h->mb_height + 1);
    int yc_size = y_size + 2   * c_size;
    int x, y, i;

    FF_ALLOCZ_OR_GOTO(h->avctx, h->top_borders[0],
                      h->mb_width * 16 * 3 * sizeof(uint8_t) * 2, fail)
    FF_ALLOCZ_OR_GOTO(h->avctx, h->top_borders[1],
                      h->mb_width * 16 * 3 * sizeof(uint8_t) * 2, fail)

    h->ref_cache[0][scan8[5]  + 1] =
    h->ref_cache[0][scan8[7]  + 1] =
    h->ref_cache[0][scan8[13] + 1] =
    h->ref_cache[1][scan8[5]  + 1] =
    h->ref_cache[1][scan8[7]  + 1] =
    h->ref_cache[1][scan8[13] + 1] = PART_NOT_AVAILABLE;

    if (CONFIG_ERROR_RESILIENCE) {
    /* init ER */
    er->avctx          = h->avctx;
    er->dsp            = &h->dsp;
    er->decode_mb      = h264_er_decode_mb;
    er->opaque         = h;
    er->quarter_sample = 1;

    er->mb_num      = h->mb_num;
    er->mb_width    = h->mb_width;
    er->mb_height   = h->mb_height;
    er->mb_stride   = h->mb_stride;
    er->b8_stride   = h->mb_width * 2 + 1;

    FF_ALLOCZ_OR_GOTO(h->avctx, er->mb_index2xy, (h->mb_num + 1) * sizeof(int),
                      fail); // error ressilience code looks cleaner with this
    for (y = 0; y < h->mb_height; y++)
        for (x = 0; x < h->mb_width; x++)
            er->mb_index2xy[x + y * h->mb_width] = x + y * h->mb_stride;

    er->mb_index2xy[h->mb_height * h->mb_width] = (h->mb_height - 1) *
                                                   h->mb_stride + h->mb_width;

    FF_ALLOCZ_OR_GOTO(h->avctx, er->error_status_table,
                      mb_array_size * sizeof(uint8_t), fail);

    FF_ALLOC_OR_GOTO(h->avctx, er->mbintra_table, mb_array_size, fail);
    memset(er->mbintra_table, 1, mb_array_size);

    FF_ALLOCZ_OR_GOTO(h->avctx, er->mbskip_table, mb_array_size + 2, fail);

    FF_ALLOC_OR_GOTO(h->avctx, er->er_temp_buffer, h->mb_height * h->mb_stride,
                     fail);

    FF_ALLOCZ_OR_GOTO(h->avctx, h->dc_val_base, yc_size * sizeof(int16_t), fail);
    er->dc_val[0] = h->dc_val_base + h->mb_width * 2 + 2;
    er->dc_val[1] = h->dc_val_base + y_size + h->mb_stride + 1;
    er->dc_val[2] = er->dc_val[1] + c_size;
    for (i = 0; i < yc_size; i++)
        h->dc_val_base[i] = 1024;
    }

    return 0;

fail:
    return -1; // free_tables will clean up for us
}

static int decode_nal_units(H264Context *h, const uint8_t *buf, int buf_size,
                            int parse_extradata);

static av_cold void common_init(H264Context *h)
{

    h->width    = h->avctx->width;
    h->height   = h->avctx->height;

    h->bit_depth_luma    = 8;
    h->chroma_format_idc = 1;

    h->avctx->bits_per_raw_sample = 8;
    h->cur_chroma_format_idc = 1;

    ff_h264dsp_init(&h->h264dsp, 8, 1);
    av_assert0(h->sps.bit_depth_chroma == 0);
    ff_h264chroma_init(&h->h264chroma, h->sps.bit_depth_chroma);
    ff_h264qpel_init(&h->h264qpel, 8);
    ff_h264_pred_init(&h->hpc, h->avctx->codec_id, 8, 1);

    h->dequant_coeff_pps = -1;

    if (CONFIG_ERROR_RESILIENCE) {
        h->dsp.dct_bits = 16;
        /* needed so that IDCT permutation is known early */
        ff_dsputil_init(&h->dsp, h->avctx);
    }
    ff_videodsp_init(&h->vdsp, 8);

    memset(h->pps.scaling_matrix4, 16, 6 * 16 * sizeof(uint8_t));
    memset(h->pps.scaling_matrix8, 16, 2 * 64 * sizeof(uint8_t));
}

int ff_h264_decode_extradata(H264Context *h, const uint8_t *buf, int size)
{
    AVCodecContext *avctx = h->avctx;

    if (!buf || size <= 0)
        return -1;

    if (buf[0] == 1) {
        int i, cnt, nalsize;
        const unsigned char *p = buf;

        h->is_avc = 1;

        if (size < 7) {
            av_log(avctx, AV_LOG_ERROR, "avcC too short\n");
            return -1;
        }
        /* sps and pps in the avcC always have length coded with 2 bytes,
         * so put a fake nal_length_size = 2 while parsing them */
        h->nal_length_size = 2;
        // Decode sps from avcC
        cnt = *(p + 5) & 0x1f; // Number of sps
        p  += 6;
        for (i = 0; i < cnt; i++) {
            nalsize = AV_RB16(p) + 2;
            if(nalsize > size - (p-buf))
                return -1;
            if (decode_nal_units(h, p, nalsize, 1) < 0) {
                av_log(avctx, AV_LOG_ERROR,
                       "Decoding sps %d from avcC failed\n", i);
                return -1;
            }
            p += nalsize;
        }
        // Decode pps from avcC
        cnt = *(p++); // Number of pps
        for (i = 0; i < cnt; i++) {
            nalsize = AV_RB16(p) + 2;
            if(nalsize > size - (p-buf))
                return -1;
            if (decode_nal_units(h, p, nalsize, 1) < 0) {
                av_log(avctx, AV_LOG_ERROR,
                       "Decoding pps %d from avcC failed\n", i);
                return -1;
            }
            p += nalsize;
        }
        // Now store right nal length size, that will be used to parse all other nals
        h->nal_length_size = (buf[4] & 0x03) + 1;
    } else {
        h->is_avc = 0;
        if (decode_nal_units(h, buf, size, 1) < 0)
            return -1;
    }
    return size;
}

av_cold int ff_h264_decode_init(AVCodecContext *avctx)
{
    H264Context *h = avctx->priv_data;
    int i;

    h->avctx = avctx;
    common_init(h);

    h->picture_structure   = PICT_FRAME;
    h->slice_context_count = 1;
    h->workaround_bugs     = avctx->workaround_bugs;
    h->flags               = avctx->flags;

    /* set defaults */
    // s->decode_mb = ff_h263_decode_mb;
    if (!avctx->has_b_frames)
        h->low_delay = 1;

    avctx->chroma_sample_location = AVCHROMA_LOC_LEFT;

    ff_h264_decode_init_vlc();

    h->pixel_shift = 0;
    h->sps.bit_depth_luma = avctx->bits_per_raw_sample = 8;

    h->thread_context[0] = h;
    h->outputed_poc      = h->next_outputed_poc = INT_MIN;
    for (i = 0; i < MAX_DELAYED_PIC_COUNT; i++)
        h->last_pocs[i] = INT_MIN;
    h->prev_poc_msb = 1 << 16;
    h->prev_frame_num = -1;
    h->x264_build   = -1;
    ff_h264_reset_sei(h);
    if (avctx->codec_id == AV_CODEC_ID_H264) {
        if (avctx->ticks_per_frame == 1) {
            if(h->avctx->time_base.den < INT_MAX/2) {
                h->avctx->time_base.den *= 2;
            } else
                h->avctx->time_base.num /= 2;
        }
        avctx->ticks_per_frame = 2;
    }

    if (avctx->extradata_size > 0 && avctx->extradata &&
        ff_h264_decode_extradata(h, avctx->extradata, avctx->extradata_size) < 0) {
        ff_h264_free_context(h);
        return -1;
    }

    if (h->sps.bitstream_restriction_flag &&
        h->avctx->has_b_frames < h->sps.num_reorder_frames) {
        h->avctx->has_b_frames = h->sps.num_reorder_frames;
        h->low_delay           = 0;
    }

<<<<<<< HEAD
    ff_init_cabac_states();
=======
    avctx->internal->allocate_progress = 1;
>>>>>>> 759001c5

    return 0;
}

#define IN_RANGE(a, b, size) (((a) >= (b)) && ((a) < ((b) + (size))))
#undef REBASE_PICTURE
#define REBASE_PICTURE(pic, new_ctx, old_ctx)             \
    ((pic && pic >= old_ctx->DPB &&                       \
      pic < old_ctx->DPB + MAX_PICTURE_COUNT) ?      \
        &new_ctx->DPB[pic - old_ctx->DPB] : NULL)

static void copy_picture_range(Picture **to, Picture **from, int count,
                               H264Context *new_base,
                               H264Context *old_base)
{
    int i;

    for (i = 0; i < count; i++) {
        assert((IN_RANGE(from[i], old_base, sizeof(*old_base)) ||
                IN_RANGE(from[i], old_base->DPB,
                         sizeof(Picture) * MAX_PICTURE_COUNT) ||
                !from[i]));
        to[i] = REBASE_PICTURE(from[i], new_base, old_base);
    }
}

static void copy_parameter_set(void **to, void **from, int count, int size)
{
    int i;

    for (i = 0; i < count; i++) {
        if (to[i] && !from[i])
            av_freep(&to[i]);
        else if (from[i] && !to[i])
            to[i] = av_malloc(size);

        if (from[i])
            memcpy(to[i], from[i], size);
    }
}

static int decode_init_thread_copy(AVCodecContext *avctx)
{
    H264Context *h = avctx->priv_data;

    if (!avctx->internal->is_copy)
        return 0;
    memset(h->sps_buffers, 0, sizeof(h->sps_buffers));
    memset(h->pps_buffers, 0, sizeof(h->pps_buffers));

    h->context_initialized = 0;

    return 0;
}

#define copy_fields(to, from, start_field, end_field)                   \
    memcpy(&to->start_field, &from->start_field,                        \
           (char *)&to->end_field - (char *)&to->start_field)

static int h264_slice_header_init(H264Context *, int);

static int h264_set_parameter_from_sps(H264Context *h);

static int decode_update_thread_context(AVCodecContext *dst,
                                        const AVCodecContext *src)
{
    H264Context *h = dst->priv_data, *h1 = src->priv_data;
    int inited = h->context_initialized, err = 0;
    int context_reinitialized = 0;
    int i, ret;

    if (dst == src)
        return 0;

    if (inited &&
        (h->width      != h1->width      ||
         h->height     != h1->height     ||
         h->mb_width   != h1->mb_width   ||
         h->mb_height  != h1->mb_height  ||
         h->sps.bit_depth_luma    != h1->sps.bit_depth_luma    ||
         h->sps.chroma_format_idc != h1->sps.chroma_format_idc ||
         h->sps.colorspace        != h1->sps.colorspace)) {

        av_freep(&h->bipred_scratchpad);

        h->width     = h1->width;
        h->height    = h1->height;
        h->mb_height = h1->mb_height;
        h->mb_width  = h1->mb_width;
        h->mb_num    = h1->mb_num;
        h->mb_stride = h1->mb_stride;
        h->b_stride  = h1->b_stride;
        // SPS/PPS
        copy_parameter_set((void **)h->sps_buffers, (void **)h1->sps_buffers,
                        MAX_SPS_COUNT, sizeof(SPS));
        h->sps = h1->sps;
        copy_parameter_set((void **)h->pps_buffers, (void **)h1->pps_buffers,
                        MAX_PPS_COUNT, sizeof(PPS));
        h->pps = h1->pps;

        if ((err = h264_slice_header_init(h, 1)) < 0) {
            av_log(h->avctx, AV_LOG_ERROR, "h264_slice_header_init() failed");
            return err;
        }
        context_reinitialized = 1;

#if 0
        h264_set_parameter_from_sps(h);
        //Note we set context_reinitialized which will cause h264_set_parameter_from_sps to be reexecuted
        h->cur_chroma_format_idc = h1->cur_chroma_format_idc;
#endif
    }
    /* update linesize on resize for h264. The h264 decoder doesn't
     * necessarily call ff_MPV_frame_start in the new thread */
    h->linesize   = h1->linesize;
    h->uvlinesize = h1->uvlinesize;

    /* copy block_offset since frame_start may not be called */
    memcpy(h->block_offset, h1->block_offset, sizeof(h->block_offset));

    if (!inited) {
        for (i = 0; i < MAX_SPS_COUNT; i++)
            av_freep(h->sps_buffers + i);

        for (i = 0; i < MAX_PPS_COUNT; i++)
            av_freep(h->pps_buffers + i);

        memcpy(h, h1, offsetof(H264Context, intra_pcm_ptr));
        memcpy(&h->cabac, &h1->cabac,
               sizeof(H264Context) - offsetof(H264Context, cabac));
        av_assert0((void*)&h->cabac == &h->mb_padding + 1);

        memset(h->sps_buffers, 0, sizeof(h->sps_buffers));
        memset(h->pps_buffers, 0, sizeof(h->pps_buffers));

        memset(&h->er, 0, sizeof(h->er));
        memset(&h->me, 0, sizeof(h->me));
        h->avctx = dst;
        h->DPB   = NULL;

        if (h1->context_initialized) {
        h->context_initialized = 0;

        memset(&h->cur_pic, 0, sizeof(h->cur_pic));
        avcodec_get_frame_defaults(&h->cur_pic.f);
        h->cur_pic.tf.f = &h->cur_pic.f;

<<<<<<< HEAD
        h->cur_pic.f.extended_data = h->cur_pic.f.data;
=======
        h->avctx = dst;
        h->DPB   = NULL;
        h->qscale_table_pool = NULL;
        h->mb_type_pool = NULL;
        h->ref_index_pool = NULL;
        h->motion_val_pool = NULL;
>>>>>>> 759001c5

        if (ff_h264_alloc_tables(h) < 0) {
            av_log(dst, AV_LOG_ERROR, "Could not allocate memory for h264\n");
            return AVERROR(ENOMEM);
        }
        context_init(h);
        }

        for (i = 0; i < 2; i++) {
            h->rbsp_buffer[i]      = NULL;
            h->rbsp_buffer_size[i] = 0;
        }
        h->bipred_scratchpad = NULL;
        h->edge_emu_buffer   = NULL;

        h->thread_context[0] = h;
        h->context_initialized = h1->context_initialized;
    }

    h->avctx->coded_height  = h1->avctx->coded_height;
    h->avctx->coded_width   = h1->avctx->coded_width;
    h->avctx->width         = h1->avctx->width;
    h->avctx->height        = h1->avctx->height;
    h->coded_picture_number = h1->coded_picture_number;
    h->first_field          = h1->first_field;
    h->picture_structure    = h1->picture_structure;
    h->qscale               = h1->qscale;
    h->droppable            = h1->droppable;
    h->data_partitioning    = h1->data_partitioning;
    h->low_delay            = h1->low_delay;

<<<<<<< HEAD
    memcpy(h->DPB, h1->DPB, h1->picture_count * sizeof(*h1->DPB));

    // reset s->picture[].f.extended_data to s->picture[].f.data
    for (i = 0; i < h->picture_count; i++) {
        h->DPB[i].f.extended_data = h->DPB[i].f.data;
        h->DPB[i].period_since_free ++;
=======
    for (i = 0; i < MAX_PICTURE_COUNT; i++) {
        unref_picture(h, &h->DPB[i]);
        if (h1->DPB[i].f.data[0] &&
            (ret = ref_picture(h, &h->DPB[i], &h1->DPB[i])) < 0)
            return ret;
>>>>>>> 759001c5
    }

    h->cur_pic_ptr     = REBASE_PICTURE(h1->cur_pic_ptr, h, h1);
    unref_picture(h, &h->cur_pic);
    if ((ret = ref_picture(h, &h->cur_pic, &h1->cur_pic)) < 0)
        return ret;

    h->workaround_bugs = h1->workaround_bugs;
    h->low_delay       = h1->low_delay;
    h->droppable       = h1->droppable;

    // extradata/NAL handling
    h->is_avc = h1->is_avc;

    // SPS/PPS
    copy_parameter_set((void **)h->sps_buffers, (void **)h1->sps_buffers,
                       MAX_SPS_COUNT, sizeof(SPS));
    h->sps = h1->sps;
    copy_parameter_set((void **)h->pps_buffers, (void **)h1->pps_buffers,
                       MAX_PPS_COUNT, sizeof(PPS));
    h->pps = h1->pps;

    // Dequantization matrices
    // FIXME these are big - can they be only copied when PPS changes?
    copy_fields(h, h1, dequant4_buffer, dequant4_coeff);

    for (i = 0; i < 6; i++)
        h->dequant4_coeff[i] = h->dequant4_buffer[0] +
                               (h1->dequant4_coeff[i] - h1->dequant4_buffer[0]);

    for (i = 0; i < 6; i++)
        h->dequant8_coeff[i] = h->dequant8_buffer[0] +
                               (h1->dequant8_coeff[i] - h1->dequant8_buffer[0]);

    h->dequant_coeff_pps = h1->dequant_coeff_pps;

    // POC timing
    copy_fields(h, h1, poc_lsb, redundant_pic_count);

    // reference lists
    copy_fields(h, h1, short_ref, cabac_init_idc);

    copy_picture_range(h->short_ref, h1->short_ref, 32, h, h1);
    copy_picture_range(h->long_ref, h1->long_ref, 32, h, h1);
    copy_picture_range(h->delayed_pic, h1->delayed_pic,
                       MAX_DELAYED_PIC_COUNT + 2, h, h1);

    h->last_slice_type = h1->last_slice_type;
    h->sync            = h1->sync;
    memcpy(h->last_ref_count, h1->last_ref_count, sizeof(h->last_ref_count));

    if (context_reinitialized)
        h264_set_parameter_from_sps(h);

    if (!h->cur_pic_ptr)
        return 0;

    if (!h->droppable) {
        err = ff_h264_execute_ref_pic_marking(h, h->mmco, h->mmco_index);
        h->prev_poc_msb = h->poc_msb;
        h->prev_poc_lsb = h->poc_lsb;
    }
    h->prev_frame_num_offset = h->frame_num_offset;
    h->prev_frame_num        = h->frame_num;
    h->outputed_poc          = h->next_outputed_poc;

    return err;
}

int ff_h264_frame_start(H264Context *h)
{
    Picture *pic;
    int i, ret;
    const int pixel_shift = h->pixel_shift;
    int c[4] = {
        1<<(h->sps.bit_depth_luma-1),
        1<<(h->sps.bit_depth_chroma-1),
        1<<(h->sps.bit_depth_chroma-1),
        -1
    };

    if (!ff_thread_can_start_frame(h->avctx)) {
        av_log(h->avctx, AV_LOG_ERROR, "Attempt to start a frame outside SETUP state\n");
        return -1;
    }

    release_unused_pictures(h, 1);
    h->cur_pic_ptr = NULL;

    i = find_unused_picture(h);
    if (i < 0) {
        av_log(h->avctx, AV_LOG_ERROR, "no frame buffer available\n");
        return i;
    }
    pic = &h->DPB[i];

    pic->reference            = h->droppable ? 0 : h->picture_structure;
    pic->f.coded_picture_number = h->coded_picture_number++;
    pic->field_picture          = h->picture_structure != PICT_FRAME;

    /*
     * Zero key_frame here; IDR markings per slice in frame or fields are ORed
     * in later.
     * See decode_nal_units().
     */
    pic->f.key_frame = 0;
    pic->sync        = 0;
    pic->mmco_reset  = 0;

    if ((ret = alloc_picture(h, pic)) < 0)
        return ret;
    if(!h->sync && !h->avctx->hwaccel &&
       !(h->avctx->codec->capabilities & CODEC_CAP_HWACCEL_VDPAU))
        avpriv_color_frame(&pic->f, c);

    h->cur_pic_ptr = pic;
    unref_picture(h, &h->cur_pic);
    if ((ret = ref_picture(h, &h->cur_pic, h->cur_pic_ptr)) < 0)
        return ret;

    if (CONFIG_ERROR_RESILIENCE) {
        ff_er_frame_start(&h->er);
        h->er.last_pic =
        h->er.next_pic = NULL;
    }

    assert(h->linesize && h->uvlinesize);

    for (i = 0; i < 16; i++) {
        h->block_offset[i]           = (4 * ((scan8[i] - scan8[0]) & 7) << pixel_shift) + 4 * h->linesize * ((scan8[i] - scan8[0]) >> 3);
        h->block_offset[48 + i]      = (4 * ((scan8[i] - scan8[0]) & 7) << pixel_shift) + 8 * h->linesize * ((scan8[i] - scan8[0]) >> 3);
    }
    for (i = 0; i < 16; i++) {
        h->block_offset[16 + i]      =
        h->block_offset[32 + i]      = (4 * ((scan8[i] - scan8[0]) & 7) << pixel_shift) + 4 * h->uvlinesize * ((scan8[i] - scan8[0]) >> 3);
        h->block_offset[48 + 16 + i] =
        h->block_offset[48 + 32 + i] = (4 * ((scan8[i] - scan8[0]) & 7) << pixel_shift) + 8 * h->uvlinesize * ((scan8[i] - scan8[0]) >> 3);
    }

    /* Some macroblocks can be accessed before they're available in case
     * of lost slices, MBAFF or threading. */
    memset(h->slice_table, -1,
           (h->mb_height * h->mb_stride - 1) * sizeof(*h->slice_table));

    // s->decode = (h->flags & CODEC_FLAG_PSNR) || !s->encoding ||
    //             h->cur_pic.f.reference /* || h->contains_intra */ || 1;

    /* We mark the current picture as non-reference after allocating it, so
     * that if we break out due to an error it can be released automatically
     * in the next ff_MPV_frame_start().
     * SVQ3 as well as most other codecs have only last/next/current and thus
     * get released even with set reference, besides SVQ3 and others do not
     * mark frames as reference later "naturally". */
    if (h->avctx->codec_id != AV_CODEC_ID_SVQ3)
        h->cur_pic_ptr->reference = 0;

    h->cur_pic_ptr->field_poc[0] = h->cur_pic_ptr->field_poc[1] = INT_MAX;

    h->next_output_pic = NULL;

    assert(h->cur_pic_ptr->long_ref == 0);

    return 0;
}

/**
 * Run setup operations that must be run after slice header decoding.
 * This includes finding the next displayed frame.
 *
 * @param h h264 master context
 * @param setup_finished enough NALs have been read that we can call
 * ff_thread_finish_setup()
 */
static void decode_postinit(H264Context *h, int setup_finished)
{
    Picture *out = h->cur_pic_ptr;
    Picture *cur = h->cur_pic_ptr;
    int i, pics, out_of_order, out_idx;

    h->cur_pic_ptr->f.pict_type   = h->pict_type;

    if (h->next_output_pic)
        return;

    if (cur->field_poc[0] == INT_MAX || cur->field_poc[1] == INT_MAX) {
        /* FIXME: if we have two PAFF fields in one packet, we can't start
         * the next thread here. If we have one field per packet, we can.
         * The check in decode_nal_units() is not good enough to find this
         * yet, so we assume the worst for now. */
        // if (setup_finished)
        //    ff_thread_finish_setup(h->avctx);
        return;
    }

    cur->f.interlaced_frame = 0;
    cur->f.repeat_pict      = 0;

    /* Signal interlacing information externally. */
    /* Prioritize picture timing SEI information over used
     * decoding process if it exists. */

    if (h->sps.pic_struct_present_flag) {
        switch (h->sei_pic_struct) {
        case SEI_PIC_STRUCT_FRAME:
            break;
        case SEI_PIC_STRUCT_TOP_FIELD:
        case SEI_PIC_STRUCT_BOTTOM_FIELD:
            cur->f.interlaced_frame = 1;
            break;
        case SEI_PIC_STRUCT_TOP_BOTTOM:
        case SEI_PIC_STRUCT_BOTTOM_TOP:
            if (FIELD_OR_MBAFF_PICTURE)
                cur->f.interlaced_frame = 1;
            else
                // try to flag soft telecine progressive
                cur->f.interlaced_frame = h->prev_interlaced_frame;
            break;
        case SEI_PIC_STRUCT_TOP_BOTTOM_TOP:
        case SEI_PIC_STRUCT_BOTTOM_TOP_BOTTOM:
            /* Signal the possibility of telecined film externally
             * (pic_struct 5,6). From these hints, let the applications
             * decide if they apply deinterlacing. */
            cur->f.repeat_pict = 1;
            break;
        case SEI_PIC_STRUCT_FRAME_DOUBLING:
            cur->f.repeat_pict = 2;
            break;
        case SEI_PIC_STRUCT_FRAME_TRIPLING:
            cur->f.repeat_pict = 4;
            break;
        }

        if ((h->sei_ct_type & 3) &&
            h->sei_pic_struct <= SEI_PIC_STRUCT_BOTTOM_TOP)
            cur->f.interlaced_frame = (h->sei_ct_type & (1 << 1)) != 0;
    } else {
        /* Derive interlacing flag from used decoding process. */
        cur->f.interlaced_frame = FIELD_OR_MBAFF_PICTURE;
    }
    h->prev_interlaced_frame = cur->f.interlaced_frame;

    if (cur->field_poc[0] != cur->field_poc[1]) {
        /* Derive top_field_first from field pocs. */
        cur->f.top_field_first = cur->field_poc[0] < cur->field_poc[1];
    } else {
        if (cur->f.interlaced_frame || h->sps.pic_struct_present_flag) {
            /* Use picture timing SEI information. Even if it is a
             * information of a past frame, better than nothing. */
            if (h->sei_pic_struct == SEI_PIC_STRUCT_TOP_BOTTOM ||
                h->sei_pic_struct == SEI_PIC_STRUCT_TOP_BOTTOM_TOP)
                cur->f.top_field_first = 1;
            else
                cur->f.top_field_first = 0;
        } else {
            /* Most likely progressive */
            cur->f.top_field_first = 0;
        }
    }

    cur->mmco_reset = h->mmco_reset;
    h->mmco_reset = 0;
    // FIXME do something with unavailable reference frames

    /* Sort B-frames into display order */

    if (h->sps.bitstream_restriction_flag &&
        h->avctx->has_b_frames < h->sps.num_reorder_frames) {
        h->avctx->has_b_frames = h->sps.num_reorder_frames;
        h->low_delay           = 0;
    }

    if (h->avctx->strict_std_compliance >= FF_COMPLIANCE_STRICT &&
        !h->sps.bitstream_restriction_flag) {
        h->avctx->has_b_frames = MAX_DELAYED_PIC_COUNT - 1;
        h->low_delay           = 0;
    }

    for (i = 0; 1; i++) {
        if(i == MAX_DELAYED_PIC_COUNT || cur->poc < h->last_pocs[i]){
            if(i)
                h->last_pocs[i-1] = cur->poc;
            break;
        } else if(i) {
            h->last_pocs[i-1]= h->last_pocs[i];
        }
    }
    out_of_order = MAX_DELAYED_PIC_COUNT - i;
    if(   cur->f.pict_type == AV_PICTURE_TYPE_B
       || (h->last_pocs[MAX_DELAYED_PIC_COUNT-2] > INT_MIN && h->last_pocs[MAX_DELAYED_PIC_COUNT-1] - h->last_pocs[MAX_DELAYED_PIC_COUNT-2] > 2))
        out_of_order = FFMAX(out_of_order, 1);
    if (out_of_order == MAX_DELAYED_PIC_COUNT) {
        av_log(h->avctx, AV_LOG_VERBOSE, "Invalid POC %d<%d\n", cur->poc, h->last_pocs[0]);
        for (i = 1; i < MAX_DELAYED_PIC_COUNT; i++)
            h->last_pocs[i] = INT_MIN;
        h->last_pocs[0] = cur->poc;
        cur->mmco_reset = 1;
    } else if(h->avctx->has_b_frames < out_of_order && !h->sps.bitstream_restriction_flag){
        av_log(h->avctx, AV_LOG_VERBOSE, "Increasing reorder buffer to %d\n", out_of_order);
        h->avctx->has_b_frames = out_of_order;
        h->low_delay = 0;
    }

    pics = 0;
    while (h->delayed_pic[pics])
        pics++;

    av_assert0(pics <= MAX_DELAYED_PIC_COUNT);

    h->delayed_pic[pics++] = cur;
    if (cur->reference == 0)
        cur->reference = DELAYED_PIC_REF;

    out = h->delayed_pic[0];
    out_idx = 0;
    for (i = 1; h->delayed_pic[i] &&
                !h->delayed_pic[i]->f.key_frame &&
                !h->delayed_pic[i]->mmco_reset;
         i++)
        if (h->delayed_pic[i]->poc < out->poc) {
            out     = h->delayed_pic[i];
            out_idx = i;
        }
    if (h->avctx->has_b_frames == 0 &&
        (h->delayed_pic[0]->f.key_frame || h->delayed_pic[0]->mmco_reset))
        h->next_outputed_poc = INT_MIN;
    out_of_order = out->poc < h->next_outputed_poc;

<<<<<<< HEAD
    if (out_of_order || pics > h->avctx->has_b_frames) {
        out->f.reference &= ~DELAYED_PIC_REF;
=======
    if (h->sps.bitstream_restriction_flag &&
        h->avctx->has_b_frames >= h->sps.num_reorder_frames) {
    } else if (out_of_order && pics - 1 == h->avctx->has_b_frames &&
               h->avctx->has_b_frames < MAX_DELAYED_PIC_COUNT) {
        if (invalid + cnt < MAX_DELAYED_PIC_COUNT) {
            h->avctx->has_b_frames = FFMAX(h->avctx->has_b_frames, cnt);
        }
        h->low_delay = 0;
    } else if (h->low_delay &&
               ((h->next_outputed_poc != INT_MIN &&
                 out->poc > h->next_outputed_poc + 2) ||
                cur->f.pict_type == AV_PICTURE_TYPE_B)) {
        h->low_delay = 0;
        h->avctx->has_b_frames++;
    }

    if (pics > h->avctx->has_b_frames) {
        out->reference &= ~DELAYED_PIC_REF;
>>>>>>> 759001c5
        // for frame threading, the owner must be the second field's thread or
        // else the first thread can release the picture and reuse it unsafely
        for (i = out_idx; h->delayed_pic[i]; i++)
            h->delayed_pic[i] = h->delayed_pic[i + 1];
    }
    if (!out_of_order && pics > h->avctx->has_b_frames) {
        h->next_output_pic = out;
        if (out_idx == 0 && h->delayed_pic[0] && (h->delayed_pic[0]->f.key_frame || h->delayed_pic[0]->mmco_reset)) {
            h->next_outputed_poc = INT_MIN;
        } else
            h->next_outputed_poc = out->poc;
    } else {
        av_log(h->avctx, AV_LOG_DEBUG, "no picture %s\n", out_of_order ? "ooo" : "");
    }

    if (h->next_output_pic && h->next_output_pic->sync) {
        h->sync |= 2;
    }

    if (setup_finished)
        ff_thread_finish_setup(h->avctx);
}

static av_always_inline void backup_mb_border(H264Context *h, uint8_t *src_y,
                                              uint8_t *src_cb, uint8_t *src_cr,
                                              int linesize, int uvlinesize,
                                              int simple)
{
    uint8_t *top_border;
    int top_idx = 1;
    const int pixel_shift = h->pixel_shift;
    int chroma444 = CHROMA444;
    int chroma422 = CHROMA422;

    src_y  -= linesize;
    src_cb -= uvlinesize;
    src_cr -= uvlinesize;

    if (!simple && FRAME_MBAFF) {
        if (h->mb_y & 1) {
            if (!MB_MBAFF) {
                top_border = h->top_borders[0][h->mb_x];
                AV_COPY128(top_border, src_y + 15 * linesize);
                if (pixel_shift)
                    AV_COPY128(top_border + 16, src_y + 15 * linesize + 16);
                if (simple || !CONFIG_GRAY || !(h->flags & CODEC_FLAG_GRAY)) {
                    if (chroma444) {
                        if (pixel_shift) {
                            AV_COPY128(top_border + 32, src_cb + 15 * uvlinesize);
                            AV_COPY128(top_border + 48, src_cb + 15 * uvlinesize + 16);
                            AV_COPY128(top_border + 64, src_cr + 15 * uvlinesize);
                            AV_COPY128(top_border + 80, src_cr + 15 * uvlinesize + 16);
                        } else {
                            AV_COPY128(top_border + 16, src_cb + 15 * uvlinesize);
                            AV_COPY128(top_border + 32, src_cr + 15 * uvlinesize);
                        }
                    } else if (chroma422) {
                        if (pixel_shift) {
                            AV_COPY128(top_border + 32, src_cb + 15 * uvlinesize);
                            AV_COPY128(top_border + 48, src_cr + 15 * uvlinesize);
                        } else {
                            AV_COPY64(top_border + 16, src_cb + 15 * uvlinesize);
                            AV_COPY64(top_border + 24, src_cr + 15 * uvlinesize);
                        }
                    } else {
                        if (pixel_shift) {
                            AV_COPY128(top_border + 32, src_cb + 7 * uvlinesize);
                            AV_COPY128(top_border + 48, src_cr + 7 * uvlinesize);
                        } else {
                            AV_COPY64(top_border + 16, src_cb + 7 * uvlinesize);
                            AV_COPY64(top_border + 24, src_cr + 7 * uvlinesize);
                        }
                    }
                }
            }
        } else if (MB_MBAFF) {
            top_idx = 0;
        } else
            return;
    }

    top_border = h->top_borders[top_idx][h->mb_x];
    /* There are two lines saved, the line above the top macroblock
     * of a pair, and the line above the bottom macroblock. */
    AV_COPY128(top_border, src_y + 16 * linesize);
    if (pixel_shift)
        AV_COPY128(top_border + 16, src_y + 16 * linesize + 16);

    if (simple || !CONFIG_GRAY || !(h->flags & CODEC_FLAG_GRAY)) {
        if (chroma444) {
            if (pixel_shift) {
                AV_COPY128(top_border + 32, src_cb + 16 * linesize);
                AV_COPY128(top_border + 48, src_cb + 16 * linesize + 16);
                AV_COPY128(top_border + 64, src_cr + 16 * linesize);
                AV_COPY128(top_border + 80, src_cr + 16 * linesize + 16);
            } else {
                AV_COPY128(top_border + 16, src_cb + 16 * linesize);
                AV_COPY128(top_border + 32, src_cr + 16 * linesize);
            }
        } else if (chroma422) {
            if (pixel_shift) {
                AV_COPY128(top_border + 32, src_cb + 16 * uvlinesize);
                AV_COPY128(top_border + 48, src_cr + 16 * uvlinesize);
            } else {
                AV_COPY64(top_border + 16, src_cb + 16 * uvlinesize);
                AV_COPY64(top_border + 24, src_cr + 16 * uvlinesize);
            }
        } else {
            if (pixel_shift) {
                AV_COPY128(top_border + 32, src_cb + 8 * uvlinesize);
                AV_COPY128(top_border + 48, src_cr + 8 * uvlinesize);
            } else {
                AV_COPY64(top_border + 16, src_cb + 8 * uvlinesize);
                AV_COPY64(top_border + 24, src_cr + 8 * uvlinesize);
            }
        }
    }
}

static av_always_inline void xchg_mb_border(H264Context *h, uint8_t *src_y,
                                            uint8_t *src_cb, uint8_t *src_cr,
                                            int linesize, int uvlinesize,
                                            int xchg, int chroma444,
                                            int simple, int pixel_shift)
{
    int deblock_topleft;
    int deblock_top;
    int top_idx = 1;
    uint8_t *top_border_m1;
    uint8_t *top_border;

    if (!simple && FRAME_MBAFF) {
        if (h->mb_y & 1) {
            if (!MB_MBAFF)
                return;
        } else {
            top_idx = MB_MBAFF ? 0 : 1;
        }
    }

    if (h->deblocking_filter == 2) {
        deblock_topleft = h->slice_table[h->mb_xy - 1 - h->mb_stride] == h->slice_num;
        deblock_top     = h->top_type;
    } else {
        deblock_topleft = (h->mb_x > 0);
        deblock_top     = (h->mb_y > !!MB_FIELD);
    }

    src_y  -= linesize   + 1 + pixel_shift;
    src_cb -= uvlinesize + 1 + pixel_shift;
    src_cr -= uvlinesize + 1 + pixel_shift;

    top_border_m1 = h->top_borders[top_idx][h->mb_x - 1];
    top_border    = h->top_borders[top_idx][h->mb_x];

#define XCHG(a, b, xchg)                        \
    if (pixel_shift) {                          \
        if (xchg) {                             \
            AV_SWAP64(b + 0, a + 0);            \
            AV_SWAP64(b + 8, a + 8);            \
        } else {                                \
            AV_COPY128(b, a);                   \
        }                                       \
    } else if (xchg)                            \
        AV_SWAP64(b, a);                        \
    else                                        \
        AV_COPY64(b, a);

    if (deblock_top) {
        if (deblock_topleft) {
            XCHG(top_border_m1 + (8 << pixel_shift),
                 src_y - (7 << pixel_shift), 1);
        }
        XCHG(top_border + (0 << pixel_shift), src_y + (1 << pixel_shift), xchg);
        XCHG(top_border + (8 << pixel_shift), src_y + (9 << pixel_shift), 1);
        if (h->mb_x + 1 < h->mb_width) {
            XCHG(h->top_borders[top_idx][h->mb_x + 1],
                 src_y + (17 << pixel_shift), 1);
        }
    }
    if (simple || !CONFIG_GRAY || !(h->flags & CODEC_FLAG_GRAY)) {
        if (chroma444) {
            if (deblock_topleft) {
                XCHG(top_border_m1 + (24 << pixel_shift), src_cb - (7 << pixel_shift), 1);
                XCHG(top_border_m1 + (40 << pixel_shift), src_cr - (7 << pixel_shift), 1);
            }
            XCHG(top_border + (16 << pixel_shift), src_cb + (1 << pixel_shift), xchg);
            XCHG(top_border + (24 << pixel_shift), src_cb + (9 << pixel_shift), 1);
            XCHG(top_border + (32 << pixel_shift), src_cr + (1 << pixel_shift), xchg);
            XCHG(top_border + (40 << pixel_shift), src_cr + (9 << pixel_shift), 1);
            if (h->mb_x + 1 < h->mb_width) {
                XCHG(h->top_borders[top_idx][h->mb_x + 1] + (16 << pixel_shift), src_cb + (17 << pixel_shift), 1);
                XCHG(h->top_borders[top_idx][h->mb_x + 1] + (32 << pixel_shift), src_cr + (17 << pixel_shift), 1);
            }
        } else {
            if (deblock_top) {
                if (deblock_topleft) {
                    XCHG(top_border_m1 + (16 << pixel_shift), src_cb - (7 << pixel_shift), 1);
                    XCHG(top_border_m1 + (24 << pixel_shift), src_cr - (7 << pixel_shift), 1);
                }
                XCHG(top_border + (16 << pixel_shift), src_cb + 1 + pixel_shift, 1);
                XCHG(top_border + (24 << pixel_shift), src_cr + 1 + pixel_shift, 1);
            }
        }
    }
}

static av_always_inline int dctcoef_get(int16_t *mb, int high_bit_depth,
                                        int index)
{
    if (high_bit_depth) {
        return AV_RN32A(((int32_t *)mb) + index);
    } else
        return AV_RN16A(mb + index);
}

static av_always_inline void dctcoef_set(int16_t *mb, int high_bit_depth,
                                         int index, int value)
{
    if (high_bit_depth) {
        AV_WN32A(((int32_t *)mb) + index, value);
    } else
        AV_WN16A(mb + index, value);
}

static av_always_inline void hl_decode_mb_predict_luma(H264Context *h,
                                                       int mb_type, int is_h264,
                                                       int simple,
                                                       int transform_bypass,
                                                       int pixel_shift,
                                                       int *block_offset,
                                                       int linesize,
                                                       uint8_t *dest_y, int p)
{
    void (*idct_add)(uint8_t *dst, int16_t *block, int stride);
    void (*idct_dc_add)(uint8_t *dst, int16_t *block, int stride);
    int i;
    int qscale = p == 0 ? h->qscale : h->chroma_qp[p - 1];
    block_offset += 16 * p;
    if (IS_INTRA4x4(mb_type)) {
        if (IS_8x8DCT(mb_type)) {
            if (transform_bypass) {
                idct_dc_add  =
                idct_add     = h->h264dsp.h264_add_pixels8_clear;
            } else {
                idct_dc_add = h->h264dsp.h264_idct8_dc_add;
                idct_add    = h->h264dsp.h264_idct8_add;
            }
            for (i = 0; i < 16; i += 4) {
                uint8_t *const ptr = dest_y + block_offset[i];
                const int dir      = h->intra4x4_pred_mode_cache[scan8[i]];
                if (transform_bypass && h->sps.profile_idc == 244 && dir <= 1) {
                    h->hpc.pred8x8l_add[dir](ptr, h->mb + (i * 16 + p * 256 << pixel_shift), linesize);
                } else {
                    const int nnz = h->non_zero_count_cache[scan8[i + p * 16]];
                    h->hpc.pred8x8l[dir](ptr, (h->topleft_samples_available << i) & 0x8000,
                                         (h->topright_samples_available << i) & 0x4000, linesize);
                    if (nnz) {
                        if (nnz == 1 && dctcoef_get(h->mb, pixel_shift, i * 16 + p * 256))
                            idct_dc_add(ptr, h->mb + (i * 16 + p * 256 << pixel_shift), linesize);
                        else
                            idct_add(ptr, h->mb + (i * 16 + p * 256 << pixel_shift), linesize);
                    }
                }
            }
        } else {
            if (transform_bypass) {
                idct_dc_add  =
                idct_add     = h->h264dsp.h264_add_pixels4_clear;
            } else {
                idct_dc_add = h->h264dsp.h264_idct_dc_add;
                idct_add    = h->h264dsp.h264_idct_add;
            }
            for (i = 0; i < 16; i++) {
                uint8_t *const ptr = dest_y + block_offset[i];
                const int dir      = h->intra4x4_pred_mode_cache[scan8[i]];

                if (transform_bypass && h->sps.profile_idc == 244 && dir <= 1) {
                    h->hpc.pred4x4_add[dir](ptr, h->mb + (i * 16 + p * 256 << pixel_shift), linesize);
                } else {
                    uint8_t *topright;
                    int nnz, tr;
                    uint64_t tr_high;
                    if (dir == DIAG_DOWN_LEFT_PRED || dir == VERT_LEFT_PRED) {
                        const int topright_avail = (h->topright_samples_available << i) & 0x8000;
                        av_assert2(h->mb_y || linesize <= block_offset[i]);
                        if (!topright_avail) {
                            if (pixel_shift) {
                                tr_high  = ((uint16_t *)ptr)[3 - linesize / 2] * 0x0001000100010001ULL;
                                topright = (uint8_t *)&tr_high;
                            } else {
                                tr       = ptr[3 - linesize] * 0x01010101u;
                                topright = (uint8_t *)&tr;
                            }
                        } else
                            topright = ptr + (4 << pixel_shift) - linesize;
                    } else
                        topright = NULL;

                    h->hpc.pred4x4[dir](ptr, topright, linesize);
                    nnz = h->non_zero_count_cache[scan8[i + p * 16]];
                    if (nnz) {
                        if (is_h264) {
                            if (nnz == 1 && dctcoef_get(h->mb, pixel_shift, i * 16 + p * 256))
                                idct_dc_add(ptr, h->mb + (i * 16 + p * 256 << pixel_shift), linesize);
                            else
                                idct_add(ptr, h->mb + (i * 16 + p * 256 << pixel_shift), linesize);
                        } else if (CONFIG_SVQ3_DECODER)
                            ff_svq3_add_idct_c(ptr, h->mb + i * 16 + p * 256, linesize, qscale, 0);
                    }
                }
            }
        }
    } else {
        h->hpc.pred16x16[h->intra16x16_pred_mode](dest_y, linesize);
        if (is_h264) {
            if (h->non_zero_count_cache[scan8[LUMA_DC_BLOCK_INDEX + p]]) {
                if (!transform_bypass)
                    h->h264dsp.h264_luma_dc_dequant_idct(h->mb + (p * 256 << pixel_shift),
                                                         h->mb_luma_dc[p],
                                                         h->dequant4_coeff[p][qscale][0]);
                else {
                    static const uint8_t dc_mapping[16] = {
                         0 * 16,  1 * 16,  4 * 16,  5 * 16,
                         2 * 16,  3 * 16,  6 * 16,  7 * 16,
                         8 * 16,  9 * 16, 12 * 16, 13 * 16,
                        10 * 16, 11 * 16, 14 * 16, 15 * 16 };
                    for (i = 0; i < 16; i++)
                        dctcoef_set(h->mb + (p * 256 << pixel_shift),
                                    pixel_shift, dc_mapping[i],
                                    dctcoef_get(h->mb_luma_dc[p],
                                                pixel_shift, i));
                }
            }
        } else if (CONFIG_SVQ3_DECODER)
            ff_svq3_luma_dc_dequant_idct_c(h->mb + p * 256,
                                           h->mb_luma_dc[p], qscale);
    }
}

static av_always_inline void hl_decode_mb_idct_luma(H264Context *h, int mb_type,
                                                    int is_h264, int simple,
                                                    int transform_bypass,
                                                    int pixel_shift,
                                                    int *block_offset,
                                                    int linesize,
                                                    uint8_t *dest_y, int p)
{
    void (*idct_add)(uint8_t *dst, int16_t *block, int stride);
    int i;
    block_offset += 16 * p;
    if (!IS_INTRA4x4(mb_type)) {
        if (is_h264) {
            if (IS_INTRA16x16(mb_type)) {
                if (transform_bypass) {
                    if (h->sps.profile_idc == 244 &&
                        (h->intra16x16_pred_mode == VERT_PRED8x8 ||
                         h->intra16x16_pred_mode == HOR_PRED8x8)) {
                        h->hpc.pred16x16_add[h->intra16x16_pred_mode](dest_y, block_offset,
                                                                      h->mb + (p * 256 << pixel_shift),
                                                                      linesize);
                    } else {
                        for (i = 0; i < 16; i++)
                            if (h->non_zero_count_cache[scan8[i + p * 16]] ||
                                dctcoef_get(h->mb, pixel_shift, i * 16 + p * 256))
                                h->h264dsp.h264_add_pixels4_clear(dest_y + block_offset[i],
                                                                  h->mb + (i * 16 + p * 256 << pixel_shift),
                                                                  linesize);
                    }
                } else {
                    h->h264dsp.h264_idct_add16intra(dest_y, block_offset,
                                                    h->mb + (p * 256 << pixel_shift),
                                                    linesize,
                                                    h->non_zero_count_cache + p * 5 * 8);
                }
            } else if (h->cbp & 15) {
                if (transform_bypass) {
                    const int di = IS_8x8DCT(mb_type) ? 4 : 1;
                    idct_add = IS_8x8DCT(mb_type) ? h->h264dsp.h264_add_pixels8_clear
                                                  : h->h264dsp.h264_add_pixels4_clear;
                    for (i = 0; i < 16; i += di)
                        if (h->non_zero_count_cache[scan8[i + p * 16]])
                            idct_add(dest_y + block_offset[i],
                                     h->mb + (i * 16 + p * 256 << pixel_shift),
                                     linesize);
                } else {
                    if (IS_8x8DCT(mb_type))
                        h->h264dsp.h264_idct8_add4(dest_y, block_offset,
                                                   h->mb + (p * 256 << pixel_shift),
                                                   linesize,
                                                   h->non_zero_count_cache + p * 5 * 8);
                    else
                        h->h264dsp.h264_idct_add16(dest_y, block_offset,
                                                   h->mb + (p * 256 << pixel_shift),
                                                   linesize,
                                                   h->non_zero_count_cache + p * 5 * 8);
                }
            }
        } else if (CONFIG_SVQ3_DECODER) {
            for (i = 0; i < 16; i++)
                if (h->non_zero_count_cache[scan8[i + p * 16]] || h->mb[i * 16 + p * 256]) {
                    // FIXME benchmark weird rule, & below
                    uint8_t *const ptr = dest_y + block_offset[i];
                    ff_svq3_add_idct_c(ptr, h->mb + i * 16 + p * 256, linesize,
                                       h->qscale, IS_INTRA(mb_type) ? 1 : 0);
                }
        }
    }
}

#define BITS   8
#define SIMPLE 1
#include "h264_mb_template.c"

#undef  BITS
#define BITS   16
#include "h264_mb_template.c"

#undef  SIMPLE
#define SIMPLE 0
#include "h264_mb_template.c"

void ff_h264_hl_decode_mb(H264Context *h)
{
    const int mb_xy   = h->mb_xy;
    const int mb_type = h->cur_pic.mb_type[mb_xy];
    int is_complex    = CONFIG_SMALL || h->is_complex || IS_INTRA_PCM(mb_type) || h->qscale == 0;

    if (CHROMA444) {
        if (is_complex || h->pixel_shift)
            hl_decode_mb_444_complex(h);
        else
            hl_decode_mb_444_simple_8(h);
    } else if (is_complex) {
        hl_decode_mb_complex(h);
    } else if (h->pixel_shift) {
        hl_decode_mb_simple_16(h);
    } else
        hl_decode_mb_simple_8(h);
}

static int pred_weight_table(H264Context *h)
{
    int list, i;
    int luma_def, chroma_def;

    h->use_weight             = 0;
    h->use_weight_chroma      = 0;
    h->luma_log2_weight_denom = get_ue_golomb(&h->gb);
    if (h->sps.chroma_format_idc)
        h->chroma_log2_weight_denom = get_ue_golomb(&h->gb);
    luma_def   = 1 << h->luma_log2_weight_denom;
    chroma_def = 1 << h->chroma_log2_weight_denom;

    for (list = 0; list < 2; list++) {
        h->luma_weight_flag[list]   = 0;
        h->chroma_weight_flag[list] = 0;
        for (i = 0; i < h->ref_count[list]; i++) {
            int luma_weight_flag, chroma_weight_flag;

            luma_weight_flag = get_bits1(&h->gb);
            if (luma_weight_flag) {
                h->luma_weight[i][list][0] = get_se_golomb(&h->gb);
                h->luma_weight[i][list][1] = get_se_golomb(&h->gb);
                if (h->luma_weight[i][list][0] != luma_def ||
                    h->luma_weight[i][list][1] != 0) {
                    h->use_weight             = 1;
                    h->luma_weight_flag[list] = 1;
                }
            } else {
                h->luma_weight[i][list][0] = luma_def;
                h->luma_weight[i][list][1] = 0;
            }

            if (h->sps.chroma_format_idc) {
                chroma_weight_flag = get_bits1(&h->gb);
                if (chroma_weight_flag) {
                    int j;
                    for (j = 0; j < 2; j++) {
                        h->chroma_weight[i][list][j][0] = get_se_golomb(&h->gb);
                        h->chroma_weight[i][list][j][1] = get_se_golomb(&h->gb);
                        if (h->chroma_weight[i][list][j][0] != chroma_def ||
                            h->chroma_weight[i][list][j][1] != 0) {
                            h->use_weight_chroma = 1;
                            h->chroma_weight_flag[list] = 1;
                        }
                    }
                } else {
                    int j;
                    for (j = 0; j < 2; j++) {
                        h->chroma_weight[i][list][j][0] = chroma_def;
                        h->chroma_weight[i][list][j][1] = 0;
                    }
                }
            }
        }
        if (h->slice_type_nos != AV_PICTURE_TYPE_B)
            break;
    }
    h->use_weight = h->use_weight || h->use_weight_chroma;
    return 0;
}

/**
 * Initialize implicit_weight table.
 * @param field  0/1 initialize the weight for interlaced MBAFF
 *                -1 initializes the rest
 */
static void implicit_weight_table(H264Context *h, int field)
{
    int ref0, ref1, i, cur_poc, ref_start, ref_count0, ref_count1;

    for (i = 0; i < 2; i++) {
        h->luma_weight_flag[i]   = 0;
        h->chroma_weight_flag[i] = 0;
    }

    if (field < 0) {
        if (h->picture_structure == PICT_FRAME) {
            cur_poc = h->cur_pic_ptr->poc;
        } else {
            cur_poc = h->cur_pic_ptr->field_poc[h->picture_structure - 1];
        }
        if (h->ref_count[0] == 1 && h->ref_count[1] == 1 && !FRAME_MBAFF &&
            h->ref_list[0][0].poc + h->ref_list[1][0].poc == 2 * cur_poc) {
            h->use_weight = 0;
            h->use_weight_chroma = 0;
            return;
        }
        ref_start  = 0;
        ref_count0 = h->ref_count[0];
        ref_count1 = h->ref_count[1];
    } else {
        cur_poc    = h->cur_pic_ptr->field_poc[field];
        ref_start  = 16;
        ref_count0 = 16 + 2 * h->ref_count[0];
        ref_count1 = 16 + 2 * h->ref_count[1];
    }

    h->use_weight               = 2;
    h->use_weight_chroma        = 2;
    h->luma_log2_weight_denom   = 5;
    h->chroma_log2_weight_denom = 5;

    for (ref0 = ref_start; ref0 < ref_count0; ref0++) {
        int poc0 = h->ref_list[0][ref0].poc;
        for (ref1 = ref_start; ref1 < ref_count1; ref1++) {
            int w = 32;
            if (!h->ref_list[0][ref0].long_ref && !h->ref_list[1][ref1].long_ref) {
                int poc1 = h->ref_list[1][ref1].poc;
                int td   = av_clip(poc1 - poc0, -128, 127);
                if (td) {
                    int tb = av_clip(cur_poc - poc0, -128, 127);
                    int tx = (16384 + (FFABS(td) >> 1)) / td;
                    int dist_scale_factor = (tb * tx + 32) >> 8;
                    if (dist_scale_factor >= -64 && dist_scale_factor <= 128)
                        w = 64 - dist_scale_factor;
                }
            }
            if (field < 0) {
                h->implicit_weight[ref0][ref1][0] =
                h->implicit_weight[ref0][ref1][1] = w;
            } else {
                h->implicit_weight[ref0][ref1][field] = w;
            }
        }
    }
}

/**
 * instantaneous decoder refresh.
 */
static void idr(H264Context *h)
{
    int i;
    ff_h264_remove_all_refs(h);
    h->prev_frame_num        = 0;
    h->prev_frame_num_offset = 0;
    h->prev_poc_msb          = 1<<16;
    h->prev_poc_lsb          = 0;
    for (i = 0; i < MAX_DELAYED_PIC_COUNT; i++)
        h->last_pocs[i] = INT_MIN;
}

/* forget old pics after a seek */
static void flush_change(H264Context *h)
{
    int i, j;

    h->outputed_poc = h->next_outputed_poc = INT_MIN;
    h->prev_interlaced_frame = 1;
    idr(h);
<<<<<<< HEAD
    h->prev_frame_num = -1;
    if (h->cur_pic_ptr) {
        h->cur_pic_ptr->f.reference = 0;
        for (j=i=0; h->delayed_pic[i]; i++)
            if (h->delayed_pic[i] != h->cur_pic_ptr)
                h->delayed_pic[j++] = h->delayed_pic[i];
        h->delayed_pic[j] = NULL;
    }
=======
    if (h->cur_pic_ptr)
        h->cur_pic_ptr->reference = 0;
>>>>>>> 759001c5
    h->first_field = 0;
    memset(h->ref_list[0], 0, sizeof(h->ref_list[0]));
    memset(h->ref_list[1], 0, sizeof(h->ref_list[1]));
    memset(h->default_ref_list[0], 0, sizeof(h->default_ref_list[0]));
    memset(h->default_ref_list[1], 0, sizeof(h->default_ref_list[1]));
    ff_h264_reset_sei(h);
    h->recovery_frame= -1;
    h->sync= 0;
    h->list_count = 0;
    h->current_slice = 0;
}

/* forget old pics after a seek */
static void flush_dpb(AVCodecContext *avctx)
{
    H264Context *h = avctx->priv_data;
    int i;

    for (i = 0; i <= MAX_DELAYED_PIC_COUNT; i++) {
        if (h->delayed_pic[i])
            h->delayed_pic[i]->reference = 0;
        h->delayed_pic[i] = NULL;
    }

    flush_change(h);

    for (i = 0; i < MAX_PICTURE_COUNT; i++)
        unref_picture(h, &h->DPB[i]);
    h->cur_pic_ptr = NULL;
    unref_picture(h, &h->cur_pic);

    h->mb_x = h->mb_y = 0;

    h->parse_context.state             = -1;
    h->parse_context.frame_start_found = 0;
    h->parse_context.overread          = 0;
    h->parse_context.overread_index    = 0;
    h->parse_context.index             = 0;
    h->parse_context.last_index        = 0;
}

static int init_poc(H264Context *h)
{
    const int max_frame_num = 1 << h->sps.log2_max_frame_num;
    int field_poc[2];
    Picture *cur = h->cur_pic_ptr;

    h->frame_num_offset = h->prev_frame_num_offset;
    if (h->frame_num < h->prev_frame_num)
        h->frame_num_offset += max_frame_num;

    if (h->sps.poc_type == 0) {
        const int max_poc_lsb = 1 << h->sps.log2_max_poc_lsb;

        if (h->poc_lsb < h->prev_poc_lsb && h->prev_poc_lsb - h->poc_lsb >= max_poc_lsb / 2)
            h->poc_msb = h->prev_poc_msb + max_poc_lsb;
        else if (h->poc_lsb > h->prev_poc_lsb && h->prev_poc_lsb - h->poc_lsb < -max_poc_lsb / 2)
            h->poc_msb = h->prev_poc_msb - max_poc_lsb;
        else
            h->poc_msb = h->prev_poc_msb;
        field_poc[0] =
        field_poc[1] = h->poc_msb + h->poc_lsb;
        if (h->picture_structure == PICT_FRAME)
            field_poc[1] += h->delta_poc_bottom;
    } else if (h->sps.poc_type == 1) {
        int abs_frame_num, expected_delta_per_poc_cycle, expectedpoc;
        int i;

        if (h->sps.poc_cycle_length != 0)
            abs_frame_num = h->frame_num_offset + h->frame_num;
        else
            abs_frame_num = 0;

        if (h->nal_ref_idc == 0 && abs_frame_num > 0)
            abs_frame_num--;

        expected_delta_per_poc_cycle = 0;
        for (i = 0; i < h->sps.poc_cycle_length; i++)
            // FIXME integrate during sps parse
            expected_delta_per_poc_cycle += h->sps.offset_for_ref_frame[i];

        if (abs_frame_num > 0) {
            int poc_cycle_cnt          = (abs_frame_num - 1) / h->sps.poc_cycle_length;
            int frame_num_in_poc_cycle = (abs_frame_num - 1) % h->sps.poc_cycle_length;

            expectedpoc = poc_cycle_cnt * expected_delta_per_poc_cycle;
            for (i = 0; i <= frame_num_in_poc_cycle; i++)
                expectedpoc = expectedpoc + h->sps.offset_for_ref_frame[i];
        } else
            expectedpoc = 0;

        if (h->nal_ref_idc == 0)
            expectedpoc = expectedpoc + h->sps.offset_for_non_ref_pic;

        field_poc[0] = expectedpoc + h->delta_poc[0];
        field_poc[1] = field_poc[0] + h->sps.offset_for_top_to_bottom_field;

        if (h->picture_structure == PICT_FRAME)
            field_poc[1] += h->delta_poc[1];
    } else {
        int poc = 2 * (h->frame_num_offset + h->frame_num);

        if (!h->nal_ref_idc)
            poc--;

        field_poc[0] = poc;
        field_poc[1] = poc;
    }

    if (h->picture_structure != PICT_BOTTOM_FIELD)
        h->cur_pic_ptr->field_poc[0] = field_poc[0];
    if (h->picture_structure != PICT_TOP_FIELD)
        h->cur_pic_ptr->field_poc[1] = field_poc[1];
    cur->poc = FFMIN(cur->field_poc[0], cur->field_poc[1]);

    return 0;
}

/**
 * initialize scan tables
 */
static void init_scan_tables(H264Context *h)
{
    int i;
    for (i = 0; i < 16; i++) {
#define T(x) (x >> 2) | ((x << 2) & 0xF)
        h->zigzag_scan[i] = T(zigzag_scan[i]);
        h->field_scan[i]  = T(field_scan[i]);
#undef T
    }
    for (i = 0; i < 64; i++) {
#define T(x) (x >> 3) | ((x & 7) << 3)
        h->zigzag_scan8x8[i]       = T(ff_zigzag_direct[i]);
        h->zigzag_scan8x8_cavlc[i] = T(zigzag_scan8x8_cavlc[i]);
        h->field_scan8x8[i]        = T(field_scan8x8[i]);
        h->field_scan8x8_cavlc[i]  = T(field_scan8x8_cavlc[i]);
#undef T
    }
    if (h->sps.transform_bypass) { // FIXME same ugly
        memcpy(h->zigzag_scan_q0          , zigzag_scan             , sizeof(h->zigzag_scan_q0         ));
        memcpy(h->zigzag_scan8x8_q0       , ff_zigzag_direct        , sizeof(h->zigzag_scan8x8_q0      ));
        memcpy(h->zigzag_scan8x8_cavlc_q0 , zigzag_scan8x8_cavlc    , sizeof(h->zigzag_scan8x8_cavlc_q0));
        memcpy(h->field_scan_q0           , field_scan              , sizeof(h->field_scan_q0          ));
        memcpy(h->field_scan8x8_q0        , field_scan8x8           , sizeof(h->field_scan8x8_q0       ));
        memcpy(h->field_scan8x8_cavlc_q0  , field_scan8x8_cavlc     , sizeof(h->field_scan8x8_cavlc_q0 ));
    } else {
        memcpy(h->zigzag_scan_q0          , h->zigzag_scan          , sizeof(h->zigzag_scan_q0         ));
        memcpy(h->zigzag_scan8x8_q0       , h->zigzag_scan8x8       , sizeof(h->zigzag_scan8x8_q0      ));
        memcpy(h->zigzag_scan8x8_cavlc_q0 , h->zigzag_scan8x8_cavlc , sizeof(h->zigzag_scan8x8_cavlc_q0));
        memcpy(h->field_scan_q0           , h->field_scan           , sizeof(h->field_scan_q0          ));
        memcpy(h->field_scan8x8_q0        , h->field_scan8x8        , sizeof(h->field_scan8x8_q0       ));
        memcpy(h->field_scan8x8_cavlc_q0  , h->field_scan8x8_cavlc  , sizeof(h->field_scan8x8_cavlc_q0 ));
    }
}

static int field_end(H264Context *h, int in_setup)
{
    AVCodecContext *const avctx = h->avctx;
    int err = 0;
    h->mb_y = 0;

    if (!in_setup && !h->droppable)
        ff_thread_report_progress(&h->cur_pic_ptr->tf, INT_MAX,
                                  h->picture_structure == PICT_BOTTOM_FIELD);

    if (CONFIG_H264_VDPAU_DECODER &&
        h->avctx->codec->capabilities & CODEC_CAP_HWACCEL_VDPAU)
        ff_vdpau_h264_set_reference_frames(h);

    if (in_setup || !(avctx->active_thread_type & FF_THREAD_FRAME)) {
        if (!h->droppable) {
            err = ff_h264_execute_ref_pic_marking(h, h->mmco, h->mmco_index);
            h->prev_poc_msb = h->poc_msb;
            h->prev_poc_lsb = h->poc_lsb;
        }
        h->prev_frame_num_offset = h->frame_num_offset;
        h->prev_frame_num        = h->frame_num;
        h->outputed_poc          = h->next_outputed_poc;
    }

    if (avctx->hwaccel) {
        if (avctx->hwaccel->end_frame(avctx) < 0)
            av_log(avctx, AV_LOG_ERROR,
                   "hardware accelerator failed to decode picture\n");
    }

    if (CONFIG_H264_VDPAU_DECODER &&
        h->avctx->codec->capabilities & CODEC_CAP_HWACCEL_VDPAU)
        ff_vdpau_h264_picture_complete(h);

    /*
     * FIXME: Error handling code does not seem to support interlaced
     * when slices span multiple rows
     * The ff_er_add_slice calls don't work right for bottom
     * fields; they cause massive erroneous error concealing
     * Error marking covers both fields (top and bottom).
     * This causes a mismatched s->error_count
     * and a bad error table. Further, the error count goes to
     * INT_MAX when called for bottom field, because mb_y is
     * past end by one (callers fault) and resync_mb_y != 0
     * causes problems for the first MB line, too.
     */
    if (CONFIG_ERROR_RESILIENCE &&
        !FIELD_PICTURE && h->current_slice && !h->sps.new) {
        h->er.cur_pic  = h->cur_pic_ptr;
        ff_er_frame_end(&h->er);
    }
    emms_c();

    h->current_slice = 0;

    return err;
}

/**
 * Replicate H264 "master" context to thread contexts.
 */
static int clone_slice(H264Context *dst, H264Context *src)
{
    memcpy(dst->block_offset, src->block_offset, sizeof(dst->block_offset));
    dst->cur_pic_ptr = src->cur_pic_ptr;
    dst->cur_pic     = src->cur_pic;
    dst->linesize    = src->linesize;
    dst->uvlinesize  = src->uvlinesize;
    dst->first_field = src->first_field;

    dst->prev_poc_msb          = src->prev_poc_msb;
    dst->prev_poc_lsb          = src->prev_poc_lsb;
    dst->prev_frame_num_offset = src->prev_frame_num_offset;
    dst->prev_frame_num        = src->prev_frame_num;
    dst->short_ref_count       = src->short_ref_count;

    memcpy(dst->short_ref,        src->short_ref,        sizeof(dst->short_ref));
    memcpy(dst->long_ref,         src->long_ref,         sizeof(dst->long_ref));
    memcpy(dst->default_ref_list, src->default_ref_list, sizeof(dst->default_ref_list));

    memcpy(dst->dequant4_coeff,   src->dequant4_coeff,   sizeof(src->dequant4_coeff));
    memcpy(dst->dequant8_coeff,   src->dequant8_coeff,   sizeof(src->dequant8_coeff));

    return 0;
}

/**
 * Compute profile from profile_idc and constraint_set?_flags.
 *
 * @param sps SPS
 *
 * @return profile as defined by FF_PROFILE_H264_*
 */
int ff_h264_get_profile(SPS *sps)
{
    int profile = sps->profile_idc;

    switch (sps->profile_idc) {
    case FF_PROFILE_H264_BASELINE:
        // constraint_set1_flag set to 1
        profile |= (sps->constraint_set_flags & 1 << 1) ? FF_PROFILE_H264_CONSTRAINED : 0;
        break;
    case FF_PROFILE_H264_HIGH_10:
    case FF_PROFILE_H264_HIGH_422:
    case FF_PROFILE_H264_HIGH_444_PREDICTIVE:
        // constraint_set3_flag set to 1
        profile |= (sps->constraint_set_flags & 1 << 3) ? FF_PROFILE_H264_INTRA : 0;
        break;
    }

    return profile;
}

static int h264_set_parameter_from_sps(H264Context *h)
{
    if (h->flags & CODEC_FLAG_LOW_DELAY ||
        (h->sps.bitstream_restriction_flag &&
         !h->sps.num_reorder_frames)) {
        if (h->avctx->has_b_frames > 1 || h->delayed_pic[0])
            av_log(h->avctx, AV_LOG_WARNING, "Delayed frames seen. "
                   "Reenabling low delay requires a codec flush.\n");
        else
            h->low_delay = 1;
    }

    if (h->avctx->has_b_frames < 2)
        h->avctx->has_b_frames = !h->low_delay;

    if (h->sps.bit_depth_luma != h->sps.bit_depth_chroma) {
        av_log_missing_feature(h->avctx,
            "Different bit depth between chroma and luma", 1);
        return AVERROR_PATCHWELCOME;
    }

    if (h->avctx->bits_per_raw_sample != h->sps.bit_depth_luma ||
        h->cur_chroma_format_idc      != h->sps.chroma_format_idc) {
        if (h->avctx->codec &&
            h->avctx->codec->capabilities & CODEC_CAP_HWACCEL_VDPAU &&
            (h->sps.bit_depth_luma != 8 || h->sps.chroma_format_idc > 1)) {
            av_log(h->avctx, AV_LOG_ERROR,
                   "VDPAU decoding does not support video colorspace.\n");
            return AVERROR_INVALIDDATA;
        }
        if (h->sps.bit_depth_luma >= 8 && h->sps.bit_depth_luma <= 14 &&
            h->sps.bit_depth_luma != 11 && h->sps.bit_depth_luma != 13 &&
                (h->sps.bit_depth_luma != 9 || !CHROMA422)) {
            h->avctx->bits_per_raw_sample = h->sps.bit_depth_luma;
            h->cur_chroma_format_idc      = h->sps.chroma_format_idc;
            h->pixel_shift                = h->sps.bit_depth_luma > 8;

            ff_h264dsp_init(&h->h264dsp, h->sps.bit_depth_luma,
                            h->sps.chroma_format_idc);
            ff_h264chroma_init(&h->h264chroma, h->sps.bit_depth_chroma);
            ff_h264qpel_init(&h->h264qpel, h->sps.bit_depth_luma);
            ff_h264_pred_init(&h->hpc, h->avctx->codec_id, h->sps.bit_depth_luma,
                              h->sps.chroma_format_idc);
            if (CONFIG_ERROR_RESILIENCE) {
                h->dsp.dct_bits = h->sps.bit_depth_luma > 8 ? 32 : 16;
                ff_dsputil_init(&h->dsp, h->avctx);
            }
            ff_videodsp_init(&h->vdsp, h->sps.bit_depth_luma);
        } else {
            av_log(h->avctx, AV_LOG_ERROR, "Unsupported bit depth: %d\n",
                   h->sps.bit_depth_luma);
            return AVERROR_INVALIDDATA;
        }
    }
    return 0;
}

static enum PixelFormat get_pixel_format(H264Context *h, int force_callback)
{
    switch (h->sps.bit_depth_luma) {
    case 9:
        if (CHROMA444) {
            if (h->avctx->colorspace == AVCOL_SPC_RGB) {
                return AV_PIX_FMT_GBRP9;
            } else
                return AV_PIX_FMT_YUV444P9;
        } else if (CHROMA422)
            return AV_PIX_FMT_YUV422P9;
        else
            return AV_PIX_FMT_YUV420P9;
        break;
    case 10:
        if (CHROMA444) {
            if (h->avctx->colorspace == AVCOL_SPC_RGB) {
                return AV_PIX_FMT_GBRP10;
            } else
                return AV_PIX_FMT_YUV444P10;
        } else if (CHROMA422)
            return AV_PIX_FMT_YUV422P10;
        else
            return AV_PIX_FMT_YUV420P10;
        break;
    case 12:
        if (CHROMA444) {
            if (h->avctx->colorspace == AVCOL_SPC_RGB) {
                return AV_PIX_FMT_GBRP12;
            } else
                return AV_PIX_FMT_YUV444P12;
        } else if (CHROMA422)
            return AV_PIX_FMT_YUV422P12;
        else
            return AV_PIX_FMT_YUV420P12;
        break;
    case 14:
        if (CHROMA444) {
            if (h->avctx->colorspace == AVCOL_SPC_RGB) {
                return AV_PIX_FMT_GBRP14;
            } else
                return AV_PIX_FMT_YUV444P14;
        } else if (CHROMA422)
            return AV_PIX_FMT_YUV422P14;
        else
            return AV_PIX_FMT_YUV420P14;
        break;
    case 8:
        if (CHROMA444) {
            if (h->avctx->colorspace == AVCOL_SPC_RGB) {
                av_log(h->avctx, AV_LOG_DEBUG, "Detected GBR colorspace.\n");
                return AV_PIX_FMT_GBR24P;
            } else if (h->avctx->colorspace == AVCOL_SPC_YCGCO) {
                av_log(h->avctx, AV_LOG_WARNING, "Detected unsupported YCgCo colorspace.\n");
            }
            return h->avctx->color_range == AVCOL_RANGE_JPEG ? AV_PIX_FMT_YUVJ444P
                                                                : AV_PIX_FMT_YUV444P;
        } else if (CHROMA422) {
            return h->avctx->color_range == AVCOL_RANGE_JPEG ? AV_PIX_FMT_YUVJ422P
                                                             : AV_PIX_FMT_YUV422P;
        } else {
            int i;
            const enum AVPixelFormat * fmt = h->avctx->codec->pix_fmts ?
                                        h->avctx->codec->pix_fmts :
                                        h->avctx->color_range == AVCOL_RANGE_JPEG ?
                                        h264_hwaccel_pixfmt_list_jpeg_420 :
                                        h264_hwaccel_pixfmt_list_420;

            for (i=0; fmt[i] != AV_PIX_FMT_NONE; i++)
                if (fmt[i] == h->avctx->pix_fmt && !force_callback)
                    return fmt[i];
            return h->avctx->get_format(h->avctx, fmt);
        }
        break;
    default:
        av_log(h->avctx, AV_LOG_ERROR,
               "Unsupported bit depth: %d\n", h->sps.bit_depth_luma);
        return AVERROR_INVALIDDATA;
    }
}

static int h264_slice_header_init(H264Context *h, int reinit)
{
    int nb_slices = (HAVE_THREADS &&
                     h->avctx->active_thread_type & FF_THREAD_SLICE) ?
                    h->avctx->thread_count : 1;
    int i;

    if(    FFALIGN(h->avctx->width , 16                                 ) == h->width
        && FFALIGN(h->avctx->height, 16*(2 - h->sps.frame_mbs_only_flag)) == h->height
        && !h->sps.crop_right && !h->sps.crop_bottom
        && (h->avctx->width != h->width || h->avctx->height && h->height)
    ) {
        av_log(h->avctx, AV_LOG_DEBUG, "Using externally provided dimensions\n");
        h->avctx->coded_width  = h->width;
        h->avctx->coded_height = h->height;
    } else{
        avcodec_set_dimensions(h->avctx, h->width, h->height);
        h->avctx->width  -= (2>>CHROMA444)*FFMIN(h->sps.crop_right, (8<<CHROMA444)-1);
        h->avctx->height -= (1<<h->chroma_y_shift)*FFMIN(h->sps.crop_bottom, (16>>h->chroma_y_shift)-1) * (2 - h->sps.frame_mbs_only_flag);
    }

    h->avctx->sample_aspect_ratio = h->sps.sar;
    av_assert0(h->avctx->sample_aspect_ratio.den);
    av_pix_fmt_get_chroma_sub_sample(h->avctx->pix_fmt,
                                     &h->chroma_x_shift, &h->chroma_y_shift);

    if (h->sps.timing_info_present_flag) {
        int64_t den = h->sps.time_scale;
        if (h->x264_build < 44U)
            den *= 2;
        av_reduce(&h->avctx->time_base.num, &h->avctx->time_base.den,
                  h->sps.num_units_in_tick, den, 1 << 30);
    }

    h->avctx->hwaccel = ff_find_hwaccel(h->avctx->codec->id, h->avctx->pix_fmt);

    if (reinit)
        free_tables(h, 0);
    h->first_field = 0;
    h->prev_interlaced_frame = 1;

    init_scan_tables(h);
    if (ff_h264_alloc_tables(h) < 0) {
        av_log(h->avctx, AV_LOG_ERROR,
               "Could not allocate memory for h264\n");
        return AVERROR(ENOMEM);
    }

    if (nb_slices > MAX_THREADS || (nb_slices > h->mb_height && h->mb_height)) {
        int max_slices;
        if (h->mb_height)
            max_slices = FFMIN(MAX_THREADS, h->mb_height);
        else
            max_slices = MAX_THREADS;
        av_log(h->avctx, AV_LOG_WARNING, "too many threads/slices (%d),"
               " reducing to %d\n", nb_slices, max_slices);
        nb_slices = max_slices;
    }
    h->slice_context_count = nb_slices;

    if (!HAVE_THREADS || !(h->avctx->active_thread_type & FF_THREAD_SLICE)) {
        if (context_init(h) < 0) {
            av_log(h->avctx, AV_LOG_ERROR, "context_init() failed.\n");
            return -1;
        }
    } else {
        for (i = 1; i < h->slice_context_count; i++) {
            H264Context *c;
            c = h->thread_context[i] = av_mallocz(sizeof(H264Context));
            c->avctx       = h->avctx;
            if (CONFIG_ERROR_RESILIENCE) {
                c->dsp         = h->dsp;
            }
            c->vdsp        = h->vdsp;
            c->h264dsp     = h->h264dsp;
            c->h264qpel    = h->h264qpel;
            c->h264chroma  = h->h264chroma;
            c->sps         = h->sps;
            c->pps         = h->pps;
            c->pixel_shift = h->pixel_shift;
            c->cur_chroma_format_idc = h->cur_chroma_format_idc;
            c->width       = h->width;
            c->height      = h->height;
            c->linesize    = h->linesize;
            c->uvlinesize  = h->uvlinesize;
            c->chroma_x_shift = h->chroma_x_shift;
            c->chroma_y_shift = h->chroma_y_shift;
            c->qscale      = h->qscale;
            c->droppable   = h->droppable;
            c->data_partitioning = h->data_partitioning;
            c->low_delay   = h->low_delay;
            c->mb_width    = h->mb_width;
            c->mb_height   = h->mb_height;
            c->mb_stride   = h->mb_stride;
            c->mb_num      = h->mb_num;
            c->flags       = h->flags;
            c->workaround_bugs = h->workaround_bugs;
            c->pict_type   = h->pict_type;

            init_scan_tables(c);
            clone_tables(c, h, i);
            c->context_initialized = 1;
        }

        for (i = 0; i < h->slice_context_count; i++)
            if (context_init(h->thread_context[i]) < 0) {
                av_log(h->avctx, AV_LOG_ERROR, "context_init() failed.\n");
                return -1;
            }
    }

    h->context_initialized = 1;

    return 0;
}

/**
 * Decode a slice header.
 * This will also call ff_MPV_common_init() and frame_start() as needed.
 *
 * @param h h264context
 * @param h0 h264 master context (differs from 'h' when doing sliced based
 *           parallel decoding)
 *
 * @return 0 if okay, <0 if an error occurred, 1 if decoding must not be multithreaded
 */
static int decode_slice_header(H264Context *h, H264Context *h0)
{
    unsigned int first_mb_in_slice;
    unsigned int pps_id;
    int num_ref_idx_active_override_flag, ret;
    unsigned int slice_type, tmp, i, j;
    int default_ref_list_done = 0;
    int last_pic_structure, last_pic_droppable;
    int must_reinit;
    int needs_reinit = 0;

    h->me.qpel_put = h->h264qpel.put_h264_qpel_pixels_tab;
    h->me.qpel_avg = h->h264qpel.avg_h264_qpel_pixels_tab;

    first_mb_in_slice = get_ue_golomb_long(&h->gb);

    if (first_mb_in_slice == 0) { // FIXME better field boundary detection
        if (h0->current_slice && FIELD_PICTURE) {
            field_end(h, 1);
        }

        h0->current_slice = 0;
        if (!h0->first_field) {
            if (h->cur_pic_ptr && !h->droppable) {
                ff_thread_report_progress(&h->cur_pic_ptr->tf, INT_MAX,
                                          h->picture_structure == PICT_BOTTOM_FIELD);
            }
            h->cur_pic_ptr = NULL;
        }
    }

    slice_type = get_ue_golomb_31(&h->gb);
    if (slice_type > 9) {
        av_log(h->avctx, AV_LOG_ERROR,
               "slice type too large (%d) at %d %d\n",
               slice_type, h->mb_x, h->mb_y);
        return -1;
    }
    if (slice_type > 4) {
        slice_type -= 5;
        h->slice_type_fixed = 1;
    } else
        h->slice_type_fixed = 0;

    slice_type = golomb_to_pict_type[slice_type];
    if (slice_type == AV_PICTURE_TYPE_I ||
        (h0->current_slice != 0 &&
         slice_type == h0->last_slice_type &&
         !memcmp(h0->last_ref_count, h0->ref_count, sizeof(h0->ref_count)))) {
        default_ref_list_done = 1;
    }
    h->slice_type     = slice_type;
    h->slice_type_nos = slice_type & 3;

    // to make a few old functions happy, it's wrong though
    h->pict_type = h->slice_type;

    pps_id = get_ue_golomb(&h->gb);
    if (pps_id >= MAX_PPS_COUNT) {
        av_log(h->avctx, AV_LOG_ERROR, "pps_id %d out of range\n", pps_id);
        return -1;
    }
    if (!h0->pps_buffers[pps_id]) {
        av_log(h->avctx, AV_LOG_ERROR,
               "non-existing PPS %u referenced\n",
               pps_id);
        return -1;
    }
    h->pps = *h0->pps_buffers[pps_id];

    if (!h0->sps_buffers[h->pps.sps_id]) {
        av_log(h->avctx, AV_LOG_ERROR,
               "non-existing SPS %u referenced\n",
               h->pps.sps_id);
        return -1;
    }

    if (h->pps.sps_id != h->current_sps_id ||
        h0->sps_buffers[h->pps.sps_id]->new) {
        h0->sps_buffers[h->pps.sps_id]->new = 0;

        h->current_sps_id = h->pps.sps_id;
        h->sps            = *h0->sps_buffers[h->pps.sps_id];

        if (h->mb_width  != h->sps.mb_width ||
            h->mb_height != h->sps.mb_height * (2 - h->sps.frame_mbs_only_flag) ||
            h->avctx->bits_per_raw_sample != h->sps.bit_depth_luma ||
            h->cur_chroma_format_idc != h->sps.chroma_format_idc
        )
            needs_reinit = 1;

        if (h->bit_depth_luma    != h->sps.bit_depth_luma ||
            h->chroma_format_idc != h->sps.chroma_format_idc) {
            h->bit_depth_luma    = h->sps.bit_depth_luma;
            h->chroma_format_idc = h->sps.chroma_format_idc;
            needs_reinit         = 1;
        }
        if ((ret = h264_set_parameter_from_sps(h)) < 0)
            return ret;
    }

    h->avctx->profile = ff_h264_get_profile(&h->sps);
    h->avctx->level   = h->sps.level_idc;
    h->avctx->refs    = h->sps.ref_frame_count;

    must_reinit = (h->context_initialized &&
                    (   16*h->sps.mb_width != h->avctx->coded_width
                     || 16*h->sps.mb_height * (2 - h->sps.frame_mbs_only_flag) != h->avctx->coded_height
                     || h->avctx->bits_per_raw_sample != h->sps.bit_depth_luma
                     || h->cur_chroma_format_idc != h->sps.chroma_format_idc
                     || av_cmp_q(h->sps.sar, h->avctx->sample_aspect_ratio)));
    if (h0->avctx->pix_fmt != get_pixel_format(h0, 0))
        must_reinit = 1;

    h->mb_width  = h->sps.mb_width;
    h->mb_height = h->sps.mb_height * (2 - h->sps.frame_mbs_only_flag);
    h->mb_num    = h->mb_width * h->mb_height;
    h->mb_stride = h->mb_width + 1;

    h->b_stride = h->mb_width * 4;

    h->chroma_y_shift = h->sps.chroma_format_idc <= 1; // 400 uses yuv420p

    h->width  = 16 * h->mb_width;
    h->height = 16 * h->mb_height;

    if (h->sps.video_signal_type_present_flag) {
        h->avctx->color_range = h->sps.full_range>0 ? AVCOL_RANGE_JPEG
                                                    : AVCOL_RANGE_MPEG;
        if (h->sps.colour_description_present_flag) {
            if (h->avctx->colorspace != h->sps.colorspace)
                needs_reinit = 1;
            h->avctx->color_primaries = h->sps.color_primaries;
            h->avctx->color_trc       = h->sps.color_trc;
            h->avctx->colorspace      = h->sps.colorspace;
        }
    }

    if (h->context_initialized &&
        (
         needs_reinit                   ||
         must_reinit)) {

        if (h != h0) {
            av_log(h->avctx, AV_LOG_ERROR, "changing width/height on "
                   "slice %d\n", h0->current_slice + 1);
            return AVERROR_INVALIDDATA;
        }

        flush_change(h);

        if ((ret = get_pixel_format(h, 1)) < 0)
            return ret;
        h->avctx->pix_fmt = ret;

        av_log(h->avctx, AV_LOG_INFO, "Reinit context to %dx%d, "
               "pix_fmt: %d\n", h->width, h->height, h->avctx->pix_fmt);

        if ((ret = h264_slice_header_init(h, 1)) < 0) {
            av_log(h->avctx, AV_LOG_ERROR,
                   "h264_slice_header_init() failed\n");
            return ret;
        }
    }
    if (!h->context_initialized) {
        if (h != h0) {
            av_log(h->avctx, AV_LOG_ERROR,
                   "Cannot (re-)initialize context during parallel decoding.\n");
            return -1;
        }

        if ((ret = get_pixel_format(h, 1)) < 0)
            return ret;
        h->avctx->pix_fmt = ret;

        if ((ret = h264_slice_header_init(h, 0)) < 0) {
            av_log(h->avctx, AV_LOG_ERROR,
                   "h264_slice_header_init() failed\n");
            return ret;
        }
    }

    if (h == h0 && h->dequant_coeff_pps != pps_id) {
        h->dequant_coeff_pps = pps_id;
        init_dequant_tables(h);
    }

    h->frame_num = get_bits(&h->gb, h->sps.log2_max_frame_num);

    h->mb_mbaff        = 0;
    h->mb_aff_frame    = 0;
    last_pic_structure = h0->picture_structure;
    last_pic_droppable = h0->droppable;
    h->droppable       = h->nal_ref_idc == 0;
    if (h->sps.frame_mbs_only_flag) {
        h->picture_structure = PICT_FRAME;
    } else {
        if (!h->sps.direct_8x8_inference_flag && slice_type == AV_PICTURE_TYPE_B) {
            av_log(h->avctx, AV_LOG_ERROR, "This stream was generated by a broken encoder, invalid 8x8 inference\n");
            return -1;
        }
        if (get_bits1(&h->gb)) { // field_pic_flag
            h->picture_structure = PICT_TOP_FIELD + get_bits1(&h->gb); // bottom_field_flag
        } else {
            h->picture_structure = PICT_FRAME;
            h->mb_aff_frame      = h->sps.mb_aff;
        }
    }
    h->mb_field_decoding_flag = h->picture_structure != PICT_FRAME;

    if (h0->current_slice != 0) {
        if (last_pic_structure != h->picture_structure ||
            last_pic_droppable != h->droppable) {
            av_log(h->avctx, AV_LOG_ERROR,
                   "Changing field mode (%d -> %d) between slices is not allowed\n",
                   last_pic_structure, h->picture_structure);
            h->picture_structure = last_pic_structure;
            h->droppable         = last_pic_droppable;
            return AVERROR_INVALIDDATA;
        } else if (!h0->cur_pic_ptr) {
            av_log(h->avctx, AV_LOG_ERROR,
                   "unset cur_pic_ptr on %d. slice\n",
                   h0->current_slice + 1);
            return AVERROR_INVALIDDATA;
        }
    } else {
        /* Shorten frame num gaps so we don't have to allocate reference
         * frames just to throw them away */
        if (h->frame_num != h->prev_frame_num && h->prev_frame_num >= 0) {
            int unwrap_prev_frame_num = h->prev_frame_num;
            int max_frame_num         = 1 << h->sps.log2_max_frame_num;

            if (unwrap_prev_frame_num > h->frame_num)
                unwrap_prev_frame_num -= max_frame_num;

            if ((h->frame_num - unwrap_prev_frame_num) > h->sps.ref_frame_count) {
                unwrap_prev_frame_num = (h->frame_num - h->sps.ref_frame_count) - 1;
                if (unwrap_prev_frame_num < 0)
                    unwrap_prev_frame_num += max_frame_num;

                h->prev_frame_num = unwrap_prev_frame_num;
            }
        }

        /* See if we have a decoded first field looking for a pair...
         * Here, we're using that to see if we should mark previously
         * decode frames as "finished".
         * We have to do that before the "dummy" in-between frame allocation,
         * since that can modify h->cur_pic_ptr. */
        if (h0->first_field) {
            assert(h0->cur_pic_ptr);
            assert(h0->cur_pic_ptr->f.data[0]);
            assert(h0->cur_pic_ptr->reference != DELAYED_PIC_REF);

            /* figure out if we have a complementary field pair */
            if (!FIELD_PICTURE || h->picture_structure == last_pic_structure) {
                /* Previous field is unmatched. Don't display it, but let it
                 * remain for reference if marked as such. */
                if (!last_pic_droppable && last_pic_structure != PICT_FRAME) {
                    ff_thread_report_progress(&h0->cur_pic_ptr->tf, INT_MAX,
                                              last_pic_structure == PICT_TOP_FIELD);
                }
            } else {
                if (h0->cur_pic_ptr->frame_num != h->frame_num) {
                    /* This and previous field were reference, but had
                     * different frame_nums. Consider this field first in
                     * pair. Throw away previous field except for reference
                     * purposes. */
                    if (!last_pic_droppable && last_pic_structure != PICT_FRAME) {
                        ff_thread_report_progress(&h0->cur_pic_ptr->tf, INT_MAX,
                                                  last_pic_structure == PICT_TOP_FIELD);
                    }
                } else {
                    /* Second field in complementary pair */
                    if (!((last_pic_structure   == PICT_TOP_FIELD &&
                           h->picture_structure == PICT_BOTTOM_FIELD) ||
                          (last_pic_structure   == PICT_BOTTOM_FIELD &&
                           h->picture_structure == PICT_TOP_FIELD))) {
                        av_log(h->avctx, AV_LOG_ERROR,
                               "Invalid field mode combination %d/%d\n",
                               last_pic_structure, h->picture_structure);
                        h->picture_structure = last_pic_structure;
                        h->droppable         = last_pic_droppable;
                        return AVERROR_INVALIDDATA;
                    } else if (last_pic_droppable != h->droppable) {
                        av_log(h->avctx, AV_LOG_ERROR,
                               "Cannot combine reference and non-reference fields in the same frame\n");
                        av_log_ask_for_sample(h->avctx, NULL);
                        h->picture_structure = last_pic_structure;
                        h->droppable         = last_pic_droppable;
                        return AVERROR_PATCHWELCOME;
                    }
                }
            }
        }

        while (h->frame_num != h->prev_frame_num && h->prev_frame_num >= 0 && !h0->first_field &&
               h->frame_num != (h->prev_frame_num + 1) % (1 << h->sps.log2_max_frame_num)) {
            Picture *prev = h->short_ref_count ? h->short_ref[0] : NULL;
            av_log(h->avctx, AV_LOG_DEBUG, "Frame num gap %d %d\n",
                   h->frame_num, h->prev_frame_num);
            if (!h->sps.gaps_in_frame_num_allowed_flag)
                for(i=0; i<FF_ARRAY_ELEMS(h->last_pocs); i++)
                    h->last_pocs[i] = INT_MIN;
            if (ff_h264_frame_start(h) < 0)
                return -1;
            h->prev_frame_num++;
            h->prev_frame_num %= 1 << h->sps.log2_max_frame_num;
            h->cur_pic_ptr->frame_num = h->prev_frame_num;
            ff_thread_report_progress(&h->cur_pic_ptr->tf, INT_MAX, 0);
            ff_thread_report_progress(&h->cur_pic_ptr->tf, INT_MAX, 1);
            if ((ret = ff_generate_sliding_window_mmcos(h, 1)) < 0 &&
                h->avctx->err_recognition & AV_EF_EXPLODE)
                return ret;
            if (ff_h264_execute_ref_pic_marking(h, h->mmco, h->mmco_index) < 0 &&
                (h->avctx->err_recognition & AV_EF_EXPLODE))
                return AVERROR_INVALIDDATA;
            /* Error concealment: if a ref is missing, copy the previous ref in its place.
             * FIXME: avoiding a memcpy would be nice, but ref handling makes many assumptions
             * about there being no actual duplicates.
             * FIXME: this doesn't copy padding for out-of-frame motion vectors.  Given we're
             * concealing a lost frame, this probably isn't noticeable by comparison, but it should
             * be fixed. */
            if (h->short_ref_count) {
                if (prev) {
                    av_image_copy(h->short_ref[0]->f.data, h->short_ref[0]->f.linesize,
                                  (const uint8_t **)prev->f.data, prev->f.linesize,
                                  h->avctx->pix_fmt, h->mb_width * 16, h->mb_height * 16);
                    h->short_ref[0]->poc = prev->poc + 2;
                }
                h->short_ref[0]->frame_num = h->prev_frame_num;
            }
        }

        /* See if we have a decoded first field looking for a pair...
         * We're using that to see whether to continue decoding in that
         * frame, or to allocate a new one. */
        if (h0->first_field) {
            assert(h0->cur_pic_ptr);
            assert(h0->cur_pic_ptr->f.data[0]);
            assert(h0->cur_pic_ptr->reference != DELAYED_PIC_REF);

            /* figure out if we have a complementary field pair */
            if (!FIELD_PICTURE || h->picture_structure == last_pic_structure) {
                /* Previous field is unmatched. Don't display it, but let it
                 * remain for reference if marked as such. */
                h0->cur_pic_ptr = NULL;
                h0->first_field = FIELD_PICTURE;
            } else {
                if (h0->cur_pic_ptr->frame_num != h->frame_num) {
                    ff_thread_report_progress((AVFrame*)h0->cur_pic_ptr, INT_MAX,
                                              h0->picture_structure==PICT_BOTTOM_FIELD);
                    /* This and the previous field had different frame_nums.
                     * Consider this field first in pair. Throw away previous
                     * one except for reference purposes. */
                    h0->first_field = 1;
                    h0->cur_pic_ptr = NULL;
                } else {
                    /* Second field in complementary pair */
                    h0->first_field = 0;
                }
            }
        } else {
            /* Frame or first field in a potentially complementary pair */
            h0->first_field = FIELD_PICTURE;
        }

        if (!FIELD_PICTURE || h0->first_field) {
            if (ff_h264_frame_start(h) < 0) {
                h0->first_field = 0;
                return -1;
            }
        } else {
            release_unused_pictures(h, 0);
        }
    }
    if (h != h0 && (ret = clone_slice(h, h0)) < 0)
        return ret;

    /* can't be in alloc_tables because linesize isn't known there.
     * FIXME: redo bipred weight to not require extra buffer? */
    for (i = 0; i < h->slice_context_count; i++)
        if (h->thread_context[i]) {
            ret = alloc_scratch_buffers(h->thread_context[i], h->linesize);
            if (ret < 0)
                return ret;
        }

    h->cur_pic_ptr->frame_num = h->frame_num; // FIXME frame_num cleanup

    av_assert1(h->mb_num == h->mb_width * h->mb_height);
    if (first_mb_in_slice << FIELD_OR_MBAFF_PICTURE >= h->mb_num ||
        first_mb_in_slice >= h->mb_num) {
        av_log(h->avctx, AV_LOG_ERROR, "first_mb_in_slice overflow\n");
        return -1;
    }
    h->resync_mb_x = h->mb_x =  first_mb_in_slice % h->mb_width;
    h->resync_mb_y = h->mb_y = (first_mb_in_slice / h->mb_width) << FIELD_OR_MBAFF_PICTURE;
    if (h->picture_structure == PICT_BOTTOM_FIELD)
        h->resync_mb_y = h->mb_y = h->mb_y + 1;
    av_assert1(h->mb_y < h->mb_height);

    if (h->picture_structure == PICT_FRAME) {
        h->curr_pic_num = h->frame_num;
        h->max_pic_num  = 1 << h->sps.log2_max_frame_num;
    } else {
        h->curr_pic_num = 2 * h->frame_num + 1;
        h->max_pic_num  = 1 << (h->sps.log2_max_frame_num + 1);
    }

    if (h->nal_unit_type == NAL_IDR_SLICE)
        get_ue_golomb(&h->gb); /* idr_pic_id */

    if (h->sps.poc_type == 0) {
        h->poc_lsb = get_bits(&h->gb, h->sps.log2_max_poc_lsb);

        if (h->pps.pic_order_present == 1 && h->picture_structure == PICT_FRAME)
            h->delta_poc_bottom = get_se_golomb(&h->gb);
    }

    if (h->sps.poc_type == 1 && !h->sps.delta_pic_order_always_zero_flag) {
        h->delta_poc[0] = get_se_golomb(&h->gb);

        if (h->pps.pic_order_present == 1 && h->picture_structure == PICT_FRAME)
            h->delta_poc[1] = get_se_golomb(&h->gb);
    }

    init_poc(h);

    if (h->pps.redundant_pic_cnt_present)
        h->redundant_pic_count = get_ue_golomb(&h->gb);

    // set defaults, might be overridden a few lines later
    h->ref_count[0] = h->pps.ref_count[0];
    h->ref_count[1] = h->pps.ref_count[1];

    if (h->slice_type_nos != AV_PICTURE_TYPE_I) {
        unsigned max[2];
        max[0] = max[1] = h->picture_structure == PICT_FRAME ? 15 : 31;

        if (h->slice_type_nos == AV_PICTURE_TYPE_B)
            h->direct_spatial_mv_pred = get_bits1(&h->gb);
        num_ref_idx_active_override_flag = get_bits1(&h->gb);

        if (num_ref_idx_active_override_flag) {
            h->ref_count[0] = get_ue_golomb(&h->gb) + 1;
            if (h->slice_type_nos == AV_PICTURE_TYPE_B) {
                h->ref_count[1] = get_ue_golomb(&h->gb) + 1;
            } else
                // full range is spec-ok in this case, even for frames
                h->ref_count[1] = 1;
        }

        if (h->ref_count[0]-1 > max[0] || h->ref_count[1]-1 > max[1]){
            av_log(h->avctx, AV_LOG_ERROR, "reference overflow %u > %u or %u > %u\n", h->ref_count[0]-1, max[0], h->ref_count[1]-1, max[1]);
            h->ref_count[0] = h->ref_count[1] = 0;
            return AVERROR_INVALIDDATA;
        }

        if (h->slice_type_nos == AV_PICTURE_TYPE_B)
            h->list_count = 2;
        else
            h->list_count = 1;
    } else {
        h->list_count = 0;
        h->ref_count[0] = h->ref_count[1] = 0;
    }

    if (!default_ref_list_done)
        ff_h264_fill_default_ref_list(h);

    if (h->slice_type_nos != AV_PICTURE_TYPE_I &&
        ff_h264_decode_ref_pic_list_reordering(h) < 0) {
        h->ref_count[1] = h->ref_count[0] = 0;
        return -1;
    }

    if ((h->pps.weighted_pred && h->slice_type_nos == AV_PICTURE_TYPE_P) ||
        (h->pps.weighted_bipred_idc == 1 &&
         h->slice_type_nos == AV_PICTURE_TYPE_B))
        pred_weight_table(h);
    else if (h->pps.weighted_bipred_idc == 2 &&
             h->slice_type_nos == AV_PICTURE_TYPE_B) {
        implicit_weight_table(h, -1);
    } else {
        h->use_weight = 0;
        for (i = 0; i < 2; i++) {
            h->luma_weight_flag[i]   = 0;
            h->chroma_weight_flag[i] = 0;
        }
    }

    // If frame-mt is enabled, only update mmco tables for the first slice
    // in a field. Subsequent slices can temporarily clobber h->mmco_index
    // or h->mmco, which will cause ref list mix-ups and decoding errors
    // further down the line. This may break decoding if the first slice is
    // corrupt, thus we only do this if frame-mt is enabled.
    if (h->nal_ref_idc &&
        ff_h264_decode_ref_pic_marking(h0, &h->gb,
                            !(h->avctx->active_thread_type & FF_THREAD_FRAME) ||
                            h0->current_slice == 0) < 0 &&
        (h->avctx->err_recognition & AV_EF_EXPLODE))
        return AVERROR_INVALIDDATA;

    if (FRAME_MBAFF) {
        ff_h264_fill_mbaff_ref_list(h);

        if (h->pps.weighted_bipred_idc == 2 && h->slice_type_nos == AV_PICTURE_TYPE_B) {
            implicit_weight_table(h, 0);
            implicit_weight_table(h, 1);
        }
    }

    if (h->slice_type_nos == AV_PICTURE_TYPE_B && !h->direct_spatial_mv_pred)
        ff_h264_direct_dist_scale_factor(h);
    ff_h264_direct_ref_list_init(h);

    if (h->slice_type_nos != AV_PICTURE_TYPE_I && h->pps.cabac) {
        tmp = get_ue_golomb_31(&h->gb);
        if (tmp > 2) {
            av_log(h->avctx, AV_LOG_ERROR, "cabac_init_idc overflow\n");
            return -1;
        }
        h->cabac_init_idc = tmp;
    }

    h->last_qscale_diff = 0;
    tmp = h->pps.init_qp + get_se_golomb(&h->gb);
    if (tmp > 51 + 6 * (h->sps.bit_depth_luma - 8)) {
        av_log(h->avctx, AV_LOG_ERROR, "QP %u out of range\n", tmp);
        return -1;
    }
    h->qscale       = tmp;
    h->chroma_qp[0] = get_chroma_qp(h, 0, h->qscale);
    h->chroma_qp[1] = get_chroma_qp(h, 1, h->qscale);
    // FIXME qscale / qp ... stuff
    if (h->slice_type == AV_PICTURE_TYPE_SP)
        get_bits1(&h->gb); /* sp_for_switch_flag */
    if (h->slice_type == AV_PICTURE_TYPE_SP ||
        h->slice_type == AV_PICTURE_TYPE_SI)
        get_se_golomb(&h->gb); /* slice_qs_delta */

    h->deblocking_filter     = 1;
    h->slice_alpha_c0_offset = 52;
    h->slice_beta_offset     = 52;
    if (h->pps.deblocking_filter_parameters_present) {
        tmp = get_ue_golomb_31(&h->gb);
        if (tmp > 2) {
            av_log(h->avctx, AV_LOG_ERROR,
                   "deblocking_filter_idc %u out of range\n", tmp);
            return -1;
        }
        h->deblocking_filter = tmp;
        if (h->deblocking_filter < 2)
            h->deblocking_filter ^= 1;  // 1<->0

        if (h->deblocking_filter) {
            h->slice_alpha_c0_offset += get_se_golomb(&h->gb) << 1;
            h->slice_beta_offset     += get_se_golomb(&h->gb) << 1;
            if (h->slice_alpha_c0_offset > 104U ||
                h->slice_beta_offset     > 104U) {
                av_log(h->avctx, AV_LOG_ERROR,
                       "deblocking filter parameters %d %d out of range\n",
                       h->slice_alpha_c0_offset, h->slice_beta_offset);
                return -1;
            }
        }
    }

    if (h->avctx->skip_loop_filter >= AVDISCARD_ALL ||
        (h->avctx->skip_loop_filter >= AVDISCARD_NONKEY &&
         h->slice_type_nos != AV_PICTURE_TYPE_I) ||
        (h->avctx->skip_loop_filter >= AVDISCARD_BIDIR  &&
         h->slice_type_nos == AV_PICTURE_TYPE_B) ||
        (h->avctx->skip_loop_filter >= AVDISCARD_NONREF &&
         h->nal_ref_idc == 0))
        h->deblocking_filter = 0;

    if (h->deblocking_filter == 1 && h0->max_contexts > 1) {
        if (h->avctx->flags2 & CODEC_FLAG2_FAST) {
            /* Cheat slightly for speed:
             * Do not bother to deblock across slices. */
            h->deblocking_filter = 2;
        } else {
            h0->max_contexts = 1;
            if (!h0->single_decode_warning) {
                av_log(h->avctx, AV_LOG_INFO,
                       "Cannot parallelize deblocking type 1, decoding such frames in sequential order\n");
                h0->single_decode_warning = 1;
            }
            if (h != h0) {
                av_log(h->avctx, AV_LOG_ERROR,
                       "Deblocking switched inside frame.\n");
                return 1;
            }
        }
    }
    h->qp_thresh = 15 + 52 -
                   FFMIN(h->slice_alpha_c0_offset, h->slice_beta_offset) -
                   FFMAX3(0,
                          h->pps.chroma_qp_index_offset[0],
                          h->pps.chroma_qp_index_offset[1]) +
                   6 * (h->sps.bit_depth_luma - 8);

    h0->last_slice_type = slice_type;
    memcpy(h0->last_ref_count, h0->ref_count, sizeof(h0->last_ref_count));
    h->slice_num = ++h0->current_slice;

    if (h->slice_num)
        h0->slice_row[(h->slice_num-1)&(MAX_SLICES-1)]= h->resync_mb_y;
    if (   h0->slice_row[h->slice_num&(MAX_SLICES-1)] + 3 >= h->resync_mb_y
        && h0->slice_row[h->slice_num&(MAX_SLICES-1)] <= h->resync_mb_y
        && h->slice_num >= MAX_SLICES) {
        //in case of ASO this check needs to be updated depending on how we decide to assign slice numbers in this case
        av_log(h->avctx, AV_LOG_WARNING, "Possibly too many slices (%d >= %d), increase MAX_SLICES and recompile if there are artifacts\n", h->slice_num, MAX_SLICES);
    }

    for (j = 0; j < 2; j++) {
        int id_list[16];
        int *ref2frm = h->ref2frm[h->slice_num & (MAX_SLICES - 1)][j];
        for (i = 0; i < 16; i++) {
            id_list[i] = 60;
            if (j < h->list_count && i < h->ref_count[j] && h->ref_list[j][i].f.buf[0]) {
                int k;
                AVBuffer *buf = h->ref_list[j][i].f.buf[0]->buffer;
                for (k = 0; k < h->short_ref_count; k++)
                    if (h->short_ref[k]->f.buf[0]->buffer == buf) {
                        id_list[i] = k;
                        break;
                    }
                for (k = 0; k < h->long_ref_count; k++)
                    if (h->long_ref[k] && h->long_ref[k]->f.buf[0]->buffer == buf) {
                        id_list[i] = h->short_ref_count + k;
                        break;
                    }
            }
        }

        ref2frm[0]     =
            ref2frm[1] = -1;
        for (i = 0; i < 16; i++)
            ref2frm[i + 2] = 4 * id_list[i] +
                             (h->ref_list[j][i].reference & 3);
        ref2frm[18 + 0]     =
            ref2frm[18 + 1] = -1;
        for (i = 16; i < 48; i++)
            ref2frm[i + 4] = 4 * id_list[(i - 16) >> 1] +
                             (h->ref_list[j][i].reference & 3);
    }

    if (h->ref_count[0]) h->er.last_pic = &h->ref_list[0][0];
    if (h->ref_count[1]) h->er.next_pic = &h->ref_list[1][0];

    if (h->avctx->debug & FF_DEBUG_PICT_INFO) {
        av_log(h->avctx, AV_LOG_DEBUG,
               "slice:%d %s mb:%d %c%s%s pps:%u frame:%d poc:%d/%d ref:%d/%d qp:%d loop:%d:%d:%d weight:%d%s %s\n",
               h->slice_num,
               (h->picture_structure == PICT_FRAME ? "F" : h->picture_structure == PICT_TOP_FIELD ? "T" : "B"),
               first_mb_in_slice,
               av_get_picture_type_char(h->slice_type),
               h->slice_type_fixed ? " fix" : "",
               h->nal_unit_type == NAL_IDR_SLICE ? " IDR" : "",
               pps_id, h->frame_num,
               h->cur_pic_ptr->field_poc[0],
               h->cur_pic_ptr->field_poc[1],
               h->ref_count[0], h->ref_count[1],
               h->qscale,
               h->deblocking_filter,
               h->slice_alpha_c0_offset / 2 - 26, h->slice_beta_offset / 2 - 26,
               h->use_weight,
               h->use_weight == 1 && h->use_weight_chroma ? "c" : "",
               h->slice_type == AV_PICTURE_TYPE_B ? (h->direct_spatial_mv_pred ? "SPAT" : "TEMP") : "");
    }

    return 0;
}

int ff_h264_get_slice_type(const H264Context *h)
{
    switch (h->slice_type) {
    case AV_PICTURE_TYPE_P:
        return 0;
    case AV_PICTURE_TYPE_B:
        return 1;
    case AV_PICTURE_TYPE_I:
        return 2;
    case AV_PICTURE_TYPE_SP:
        return 3;
    case AV_PICTURE_TYPE_SI:
        return 4;
    default:
        return -1;
    }
}

static av_always_inline void fill_filter_caches_inter(H264Context *h,
                                                      int mb_type, int top_xy,
                                                      int left_xy[LEFT_MBS],
                                                      int top_type,
                                                      int left_type[LEFT_MBS],
                                                      int mb_xy, int list)
{
    int b_stride = h->b_stride;
    int16_t(*mv_dst)[2] = &h->mv_cache[list][scan8[0]];
    int8_t *ref_cache = &h->ref_cache[list][scan8[0]];
    if (IS_INTER(mb_type) || IS_DIRECT(mb_type)) {
        if (USES_LIST(top_type, list)) {
            const int b_xy  = h->mb2b_xy[top_xy] + 3 * b_stride;
            const int b8_xy = 4 * top_xy + 2;
<<<<<<< HEAD
            int (*ref2frm)[64] = (void*)(h->ref2frm[h->slice_table[top_xy] & (MAX_SLICES - 1)][0] + (MB_MBAFF ? 20 : 2));
            AV_COPY128(mv_dst - 1 * 8, h->cur_pic.f.motion_val[list][b_xy + 0]);
=======
            int (*ref2frm)[64] = h->ref2frm[h->slice_table[top_xy] & (MAX_SLICES - 1)][0] + (MB_MBAFF ? 20 : 2);
            AV_COPY128(mv_dst - 1 * 8, h->cur_pic.motion_val[list][b_xy + 0]);
>>>>>>> 759001c5
            ref_cache[0 - 1 * 8] =
            ref_cache[1 - 1 * 8] = ref2frm[list][h->cur_pic.ref_index[list][b8_xy + 0]];
            ref_cache[2 - 1 * 8] =
            ref_cache[3 - 1 * 8] = ref2frm[list][h->cur_pic.ref_index[list][b8_xy + 1]];
        } else {
            AV_ZERO128(mv_dst - 1 * 8);
            AV_WN32A(&ref_cache[0 - 1 * 8], ((LIST_NOT_USED) & 0xFF) * 0x01010101u);
        }

        if (!IS_INTERLACED(mb_type ^ left_type[LTOP])) {
            if (USES_LIST(left_type[LTOP], list)) {
                const int b_xy  = h->mb2b_xy[left_xy[LTOP]] + 3;
                const int b8_xy = 4 * left_xy[LTOP] + 1;
<<<<<<< HEAD
                int (*ref2frm)[64] =(void*)( h->ref2frm[h->slice_table[left_xy[LTOP]] & (MAX_SLICES - 1)][0] + (MB_MBAFF ? 20 : 2));
                AV_COPY32(mv_dst - 1 +  0, h->cur_pic.f.motion_val[list][b_xy + b_stride * 0]);
                AV_COPY32(mv_dst - 1 +  8, h->cur_pic.f.motion_val[list][b_xy + b_stride * 1]);
                AV_COPY32(mv_dst - 1 + 16, h->cur_pic.f.motion_val[list][b_xy + b_stride * 2]);
                AV_COPY32(mv_dst - 1 + 24, h->cur_pic.f.motion_val[list][b_xy + b_stride * 3]);
=======
                int (*ref2frm)[64] = h->ref2frm[h->slice_table[left_xy[LTOP]] & (MAX_SLICES - 1)][0] + (MB_MBAFF ? 20 : 2);
                AV_COPY32(mv_dst - 1 +  0, h->cur_pic.motion_val[list][b_xy + b_stride * 0]);
                AV_COPY32(mv_dst - 1 +  8, h->cur_pic.motion_val[list][b_xy + b_stride * 1]);
                AV_COPY32(mv_dst - 1 + 16, h->cur_pic.motion_val[list][b_xy + b_stride * 2]);
                AV_COPY32(mv_dst - 1 + 24, h->cur_pic.motion_val[list][b_xy + b_stride * 3]);
>>>>>>> 759001c5
                ref_cache[-1 +  0] =
                ref_cache[-1 +  8] = ref2frm[list][h->cur_pic.ref_index[list][b8_xy + 2 * 0]];
                ref_cache[-1 + 16] =
                ref_cache[-1 + 24] = ref2frm[list][h->cur_pic.ref_index[list][b8_xy + 2 * 1]];
            } else {
                AV_ZERO32(mv_dst - 1 +  0);
                AV_ZERO32(mv_dst - 1 +  8);
                AV_ZERO32(mv_dst - 1 + 16);
                AV_ZERO32(mv_dst - 1 + 24);
                ref_cache[-1 +  0] =
                ref_cache[-1 +  8] =
                ref_cache[-1 + 16] =
                ref_cache[-1 + 24] = LIST_NOT_USED;
            }
        }
    }

    if (!USES_LIST(mb_type, list)) {
        fill_rectangle(mv_dst, 4, 4, 8, pack16to32(0, 0), 4);
        AV_WN32A(&ref_cache[0 * 8], ((LIST_NOT_USED) & 0xFF) * 0x01010101u);
        AV_WN32A(&ref_cache[1 * 8], ((LIST_NOT_USED) & 0xFF) * 0x01010101u);
        AV_WN32A(&ref_cache[2 * 8], ((LIST_NOT_USED) & 0xFF) * 0x01010101u);
        AV_WN32A(&ref_cache[3 * 8], ((LIST_NOT_USED) & 0xFF) * 0x01010101u);
        return;
    }

    {
<<<<<<< HEAD
        int8_t *ref = &h->cur_pic.f.ref_index[list][4 * mb_xy];
        int (*ref2frm)[64] = (void*)(h->ref2frm[h->slice_num & (MAX_SLICES - 1)][0] + (MB_MBAFF ? 20 : 2));
=======
        int8_t *ref = &h->cur_pic.ref_index[list][4 * mb_xy];
        int (*ref2frm)[64] = h->ref2frm[h->slice_num & (MAX_SLICES - 1)][0] + (MB_MBAFF ? 20 : 2);
>>>>>>> 759001c5
        uint32_t ref01 = (pack16to32(ref2frm[list][ref[0]], ref2frm[list][ref[1]]) & 0x00FF00FF) * 0x0101;
        uint32_t ref23 = (pack16to32(ref2frm[list][ref[2]], ref2frm[list][ref[3]]) & 0x00FF00FF) * 0x0101;
        AV_WN32A(&ref_cache[0 * 8], ref01);
        AV_WN32A(&ref_cache[1 * 8], ref01);
        AV_WN32A(&ref_cache[2 * 8], ref23);
        AV_WN32A(&ref_cache[3 * 8], ref23);
    }

    {
        int16_t(*mv_src)[2] = &h->cur_pic.motion_val[list][4 * h->mb_x + 4 * h->mb_y * b_stride];
        AV_COPY128(mv_dst + 8 * 0, mv_src + 0 * b_stride);
        AV_COPY128(mv_dst + 8 * 1, mv_src + 1 * b_stride);
        AV_COPY128(mv_dst + 8 * 2, mv_src + 2 * b_stride);
        AV_COPY128(mv_dst + 8 * 3, mv_src + 3 * b_stride);
    }
}

/**
 *
 * @return non zero if the loop filter can be skipped
 */
static int fill_filter_caches(H264Context *h, int mb_type)
{
    const int mb_xy = h->mb_xy;
    int top_xy, left_xy[LEFT_MBS];
    int top_type, left_type[LEFT_MBS];
    uint8_t *nnz;
    uint8_t *nnz_cache;

    top_xy = mb_xy - (h->mb_stride << MB_FIELD);

    /* Wow, what a mess, why didn't they simplify the interlacing & intra
     * stuff, I can't imagine that these complex rules are worth it. */

    left_xy[LBOT] = left_xy[LTOP] = mb_xy - 1;
    if (FRAME_MBAFF) {
        const int left_mb_field_flag = IS_INTERLACED(h->cur_pic.mb_type[mb_xy - 1]);
        const int curr_mb_field_flag = IS_INTERLACED(mb_type);
        if (h->mb_y & 1) {
            if (left_mb_field_flag != curr_mb_field_flag)
                left_xy[LTOP] -= h->mb_stride;
        } else {
            if (curr_mb_field_flag)
                top_xy += h->mb_stride &
                    (((h->cur_pic.mb_type[top_xy] >> 7) & 1) - 1);
            if (left_mb_field_flag != curr_mb_field_flag)
                left_xy[LBOT] += h->mb_stride;
        }
    }

    h->top_mb_xy        = top_xy;
    h->left_mb_xy[LTOP] = left_xy[LTOP];
    h->left_mb_xy[LBOT] = left_xy[LBOT];
    {
        /* For sufficiently low qp, filtering wouldn't do anything.
         * This is a conservative estimate: could also check beta_offset
         * and more accurate chroma_qp. */
        int qp_thresh = h->qp_thresh; // FIXME strictly we should store qp_thresh for each mb of a slice
        int qp        = h->cur_pic.qscale_table[mb_xy];
        if (qp <= qp_thresh &&
            (left_xy[LTOP] < 0 ||
             ((qp + h->cur_pic.qscale_table[left_xy[LTOP]] + 1) >> 1) <= qp_thresh) &&
            (top_xy < 0 ||
             ((qp + h->cur_pic.qscale_table[top_xy] + 1) >> 1) <= qp_thresh)) {
            if (!FRAME_MBAFF)
                return 1;
            if ((left_xy[LTOP] < 0 ||
                 ((qp + h->cur_pic.qscale_table[left_xy[LBOT]] + 1) >> 1) <= qp_thresh) &&
                (top_xy < h->mb_stride ||
                 ((qp + h->cur_pic.qscale_table[top_xy - h->mb_stride] + 1) >> 1) <= qp_thresh))
                return 1;
        }
    }

    top_type        = h->cur_pic.mb_type[top_xy];
    left_type[LTOP] = h->cur_pic.mb_type[left_xy[LTOP]];
    left_type[LBOT] = h->cur_pic.mb_type[left_xy[LBOT]];
    if (h->deblocking_filter == 2) {
        if (h->slice_table[top_xy] != h->slice_num)
            top_type = 0;
        if (h->slice_table[left_xy[LBOT]] != h->slice_num)
            left_type[LTOP] = left_type[LBOT] = 0;
    } else {
        if (h->slice_table[top_xy] == 0xFFFF)
            top_type = 0;
        if (h->slice_table[left_xy[LBOT]] == 0xFFFF)
            left_type[LTOP] = left_type[LBOT] = 0;
    }
    h->top_type        = top_type;
    h->left_type[LTOP] = left_type[LTOP];
    h->left_type[LBOT] = left_type[LBOT];

    if (IS_INTRA(mb_type))
        return 0;

    fill_filter_caches_inter(h, mb_type, top_xy, left_xy,
                             top_type, left_type, mb_xy, 0);
    if (h->list_count == 2)
        fill_filter_caches_inter(h, mb_type, top_xy, left_xy,
                                 top_type, left_type, mb_xy, 1);

    nnz       = h->non_zero_count[mb_xy];
    nnz_cache = h->non_zero_count_cache;
    AV_COPY32(&nnz_cache[4 + 8 * 1], &nnz[0]);
    AV_COPY32(&nnz_cache[4 + 8 * 2], &nnz[4]);
    AV_COPY32(&nnz_cache[4 + 8 * 3], &nnz[8]);
    AV_COPY32(&nnz_cache[4 + 8 * 4], &nnz[12]);
    h->cbp = h->cbp_table[mb_xy];

    if (top_type) {
        nnz = h->non_zero_count[top_xy];
        AV_COPY32(&nnz_cache[4 + 8 * 0], &nnz[3 * 4]);
    }

    if (left_type[LTOP]) {
        nnz = h->non_zero_count[left_xy[LTOP]];
        nnz_cache[3 + 8 * 1] = nnz[3 + 0 * 4];
        nnz_cache[3 + 8 * 2] = nnz[3 + 1 * 4];
        nnz_cache[3 + 8 * 3] = nnz[3 + 2 * 4];
        nnz_cache[3 + 8 * 4] = nnz[3 + 3 * 4];
    }

    /* CAVLC 8x8dct requires NNZ values for residual decoding that differ
     * from what the loop filter needs */
    if (!CABAC && h->pps.transform_8x8_mode) {
        if (IS_8x8DCT(top_type)) {
            nnz_cache[4 + 8 * 0]     =
                nnz_cache[5 + 8 * 0] = (h->cbp_table[top_xy] & 0x4000) >> 12;
            nnz_cache[6 + 8 * 0]     =
                nnz_cache[7 + 8 * 0] = (h->cbp_table[top_xy] & 0x8000) >> 12;
        }
        if (IS_8x8DCT(left_type[LTOP])) {
            nnz_cache[3 + 8 * 1]     =
                nnz_cache[3 + 8 * 2] = (h->cbp_table[left_xy[LTOP]] & 0x2000) >> 12; // FIXME check MBAFF
        }
        if (IS_8x8DCT(left_type[LBOT])) {
            nnz_cache[3 + 8 * 3]     =
                nnz_cache[3 + 8 * 4] = (h->cbp_table[left_xy[LBOT]] & 0x8000) >> 12; // FIXME check MBAFF
        }

        if (IS_8x8DCT(mb_type)) {
            nnz_cache[scan8[0]] =
            nnz_cache[scan8[1]] =
            nnz_cache[scan8[2]] =
            nnz_cache[scan8[3]] = (h->cbp & 0x1000) >> 12;

            nnz_cache[scan8[0 + 4]] =
            nnz_cache[scan8[1 + 4]] =
            nnz_cache[scan8[2 + 4]] =
            nnz_cache[scan8[3 + 4]] = (h->cbp & 0x2000) >> 12;

            nnz_cache[scan8[0 + 8]] =
            nnz_cache[scan8[1 + 8]] =
            nnz_cache[scan8[2 + 8]] =
            nnz_cache[scan8[3 + 8]] = (h->cbp & 0x4000) >> 12;

            nnz_cache[scan8[0 + 12]] =
            nnz_cache[scan8[1 + 12]] =
            nnz_cache[scan8[2 + 12]] =
            nnz_cache[scan8[3 + 12]] = (h->cbp & 0x8000) >> 12;
        }
    }

    return 0;
}

static void loop_filter(H264Context *h, int start_x, int end_x)
{
    uint8_t *dest_y, *dest_cb, *dest_cr;
    int linesize, uvlinesize, mb_x, mb_y;
    const int end_mb_y       = h->mb_y + FRAME_MBAFF;
    const int old_slice_type = h->slice_type;
    const int pixel_shift    = h->pixel_shift;
    const int block_h        = 16 >> h->chroma_y_shift;

    if (h->deblocking_filter) {
        for (mb_x = start_x; mb_x < end_x; mb_x++)
            for (mb_y = end_mb_y - FRAME_MBAFF; mb_y <= end_mb_y; mb_y++) {
                int mb_xy, mb_type;
                mb_xy         = h->mb_xy = mb_x + mb_y * h->mb_stride;
                h->slice_num  = h->slice_table[mb_xy];
                mb_type       = h->cur_pic.mb_type[mb_xy];
                h->list_count = h->list_counts[mb_xy];

                if (FRAME_MBAFF)
                    h->mb_mbaff               =
                    h->mb_field_decoding_flag = !!IS_INTERLACED(mb_type);

                h->mb_x = mb_x;
                h->mb_y = mb_y;
                dest_y  = h->cur_pic.f.data[0] +
                          ((mb_x << pixel_shift) + mb_y * h->linesize) * 16;
                dest_cb = h->cur_pic.f.data[1] +
                          (mb_x << pixel_shift) * (8 << CHROMA444) +
                          mb_y * h->uvlinesize * block_h;
                dest_cr = h->cur_pic.f.data[2] +
                          (mb_x << pixel_shift) * (8 << CHROMA444) +
                          mb_y * h->uvlinesize * block_h;
                // FIXME simplify above

                if (MB_FIELD) {
                    linesize   = h->mb_linesize   = h->linesize   * 2;
                    uvlinesize = h->mb_uvlinesize = h->uvlinesize * 2;
                    if (mb_y & 1) { // FIXME move out of this function?
                        dest_y  -= h->linesize   * 15;
                        dest_cb -= h->uvlinesize * (block_h - 1);
                        dest_cr -= h->uvlinesize * (block_h - 1);
                    }
                } else {
                    linesize   = h->mb_linesize   = h->linesize;
                    uvlinesize = h->mb_uvlinesize = h->uvlinesize;
                }
                backup_mb_border(h, dest_y, dest_cb, dest_cr, linesize,
                                 uvlinesize, 0);
                if (fill_filter_caches(h, mb_type))
                    continue;
                h->chroma_qp[0] = get_chroma_qp(h, 0, h->cur_pic.qscale_table[mb_xy]);
                h->chroma_qp[1] = get_chroma_qp(h, 1, h->cur_pic.qscale_table[mb_xy]);

                if (FRAME_MBAFF) {
                    ff_h264_filter_mb(h, mb_x, mb_y, dest_y, dest_cb, dest_cr,
                                      linesize, uvlinesize);
                } else {
                    ff_h264_filter_mb_fast(h, mb_x, mb_y, dest_y, dest_cb,
                                           dest_cr, linesize, uvlinesize);
                }
            }
    }
    h->slice_type   = old_slice_type;
    h->mb_x         = end_x;
    h->mb_y         = end_mb_y - FRAME_MBAFF;
    h->chroma_qp[0] = get_chroma_qp(h, 0, h->qscale);
    h->chroma_qp[1] = get_chroma_qp(h, 1, h->qscale);
}

static void predict_field_decoding_flag(H264Context *h)
{
    const int mb_xy = h->mb_x + h->mb_y * h->mb_stride;
    int mb_type     = (h->slice_table[mb_xy - 1] == h->slice_num) ?
                      h->cur_pic.mb_type[mb_xy - 1] :
                      (h->slice_table[mb_xy - h->mb_stride] == h->slice_num) ?
                      h->cur_pic.mb_type[mb_xy - h->mb_stride] : 0;
    h->mb_mbaff     = h->mb_field_decoding_flag = IS_INTERLACED(mb_type) ? 1 : 0;
}

/**
 * Draw edges and report progress for the last MB row.
 */
static void decode_finish_row(H264Context *h)
{
    int top            = 16 * (h->mb_y      >> FIELD_PICTURE);
    int pic_height     = 16 *  h->mb_height >> FIELD_PICTURE;
    int height         =  16      << FRAME_MBAFF;
    int deblock_border = (16 + 4) << FRAME_MBAFF;

    if (h->deblocking_filter) {
        if ((top + height) >= pic_height)
            height += deblock_border;
        top -= deblock_border;
    }

    if (top >= pic_height || (top + height) < 0)
        return;

    height = FFMIN(height, pic_height - top);
    if (top < 0) {
        height = top + height;
        top    = 0;
    }

    ff_h264_draw_horiz_band(h, top, height);

    if (h->droppable)
        return;

    ff_thread_report_progress(&h->cur_pic_ptr->tf, top + height - 1,
                              h->picture_structure == PICT_BOTTOM_FIELD);
}

static void er_add_slice(H264Context *h, int startx, int starty,
                         int endx, int endy, int status)
{
    if (CONFIG_ERROR_RESILIENCE) {
        ERContext *er = &h->er;

        er->ref_count = h->ref_count[0];
        ff_er_add_slice(er, startx, starty, endx, endy, status);
    }
}

static int decode_slice(struct AVCodecContext *avctx, void *arg)
{
    H264Context *h = *(void **)arg;
    int lf_x_start = h->mb_x;

    h->mb_skip_run = -1;

    av_assert0(h->block_offset[15] == (4 * ((scan8[15] - scan8[0]) & 7) << h->pixel_shift) + 4 * h->linesize * ((scan8[15] - scan8[0]) >> 3));

    h->is_complex = FRAME_MBAFF || h->picture_structure != PICT_FRAME ||
                    avctx->codec_id != AV_CODEC_ID_H264 ||
                    (CONFIG_GRAY && (h->flags & CODEC_FLAG_GRAY));

    if (h->pps.cabac) {
        /* realign */
        align_get_bits(&h->gb);

        /* init cabac */
        ff_init_cabac_decoder(&h->cabac,
                              h->gb.buffer + get_bits_count(&h->gb) / 8,
                              (get_bits_left(&h->gb) + 7) / 8);

        ff_h264_init_cabac_states(h);

        for (;;) {
            // START_TIMER
            int ret = ff_h264_decode_mb_cabac(h);
            int eos;
            // STOP_TIMER("decode_mb_cabac")

            if (ret >= 0)
                ff_h264_hl_decode_mb(h);

            // FIXME optimal? or let mb_decode decode 16x32 ?
            if (ret >= 0 && FRAME_MBAFF) {
                h->mb_y++;

                ret = ff_h264_decode_mb_cabac(h);

                if (ret >= 0)
                    ff_h264_hl_decode_mb(h);
                h->mb_y--;
            }
            eos = get_cabac_terminate(&h->cabac);

            if ((h->workaround_bugs & FF_BUG_TRUNCATED) &&
                h->cabac.bytestream > h->cabac.bytestream_end + 2) {
                er_add_slice(h, h->resync_mb_x, h->resync_mb_y, h->mb_x - 1,
                                h->mb_y, ER_MB_END);
                if (h->mb_x >= lf_x_start)
                    loop_filter(h, lf_x_start, h->mb_x + 1);
                return 0;
            }
            if (h->cabac.bytestream > h->cabac.bytestream_end + 2 )
                av_log(h->avctx, AV_LOG_DEBUG, "bytestream overread %td\n", h->cabac.bytestream_end - h->cabac.bytestream);
            if (ret < 0 || h->cabac.bytestream > h->cabac.bytestream_end + 4) {
                av_log(h->avctx, AV_LOG_ERROR,
                       "error while decoding MB %d %d, bytestream (%td)\n",
                       h->mb_x, h->mb_y,
                       h->cabac.bytestream_end - h->cabac.bytestream);
                er_add_slice(h, h->resync_mb_x, h->resync_mb_y, h->mb_x,
                                h->mb_y, ER_MB_ERROR);
                return -1;
            }

            if (++h->mb_x >= h->mb_width) {
                loop_filter(h, lf_x_start, h->mb_x);
                h->mb_x = lf_x_start = 0;
                decode_finish_row(h);
                ++h->mb_y;
                if (FIELD_OR_MBAFF_PICTURE) {
                    ++h->mb_y;
                    if (FRAME_MBAFF && h->mb_y < h->mb_height)
                        predict_field_decoding_flag(h);
                }
            }

            if (eos || h->mb_y >= h->mb_height) {
                tprintf(h->avctx, "slice end %d %d\n",
                        get_bits_count(&h->gb), h->gb.size_in_bits);
                er_add_slice(h, h->resync_mb_x, h->resync_mb_y, h->mb_x - 1,
                                h->mb_y, ER_MB_END);
                if (h->mb_x > lf_x_start)
                    loop_filter(h, lf_x_start, h->mb_x);
                return 0;
            }
        }
    } else {
        for (;;) {
            int ret = ff_h264_decode_mb_cavlc(h);

            if (ret >= 0)
                ff_h264_hl_decode_mb(h);

            // FIXME optimal? or let mb_decode decode 16x32 ?
            if (ret >= 0 && FRAME_MBAFF) {
                h->mb_y++;
                ret = ff_h264_decode_mb_cavlc(h);

                if (ret >= 0)
                    ff_h264_hl_decode_mb(h);
                h->mb_y--;
            }

            if (ret < 0) {
                av_log(h->avctx, AV_LOG_ERROR,
                       "error while decoding MB %d %d\n", h->mb_x, h->mb_y);
                er_add_slice(h, h->resync_mb_x, h->resync_mb_y, h->mb_x,
                                h->mb_y, ER_MB_ERROR);
                return -1;
            }

            if (++h->mb_x >= h->mb_width) {
                loop_filter(h, lf_x_start, h->mb_x);
                h->mb_x = lf_x_start = 0;
                decode_finish_row(h);
                ++h->mb_y;
                if (FIELD_OR_MBAFF_PICTURE) {
                    ++h->mb_y;
                    if (FRAME_MBAFF && h->mb_y < h->mb_height)
                        predict_field_decoding_flag(h);
                }
                if (h->mb_y >= h->mb_height) {
                    tprintf(h->avctx, "slice end %d %d\n",
                            get_bits_count(&h->gb), h->gb.size_in_bits);

                    if (   get_bits_left(&h->gb) == 0
                        || get_bits_left(&h->gb) > 0 && !(h->avctx->err_recognition & AV_EF_AGGRESSIVE)) {
                        er_add_slice(h, h->resync_mb_x, h->resync_mb_y,
                                        h->mb_x - 1, h->mb_y,
                                        ER_MB_END);

                        return 0;
                    } else {
                        er_add_slice(h, h->resync_mb_x, h->resync_mb_y,
                                        h->mb_x, h->mb_y,
                                        ER_MB_END);

                        return -1;
                    }
                }
            }

            if (get_bits_left(&h->gb) <= 0 && h->mb_skip_run <= 0) {
                tprintf(h->avctx, "slice end %d %d\n",
                        get_bits_count(&h->gb), h->gb.size_in_bits);
                if (get_bits_left(&h->gb) == 0) {
                    er_add_slice(h, h->resync_mb_x, h->resync_mb_y,
                                    h->mb_x - 1, h->mb_y,
                                    ER_MB_END);
                    if (h->mb_x > lf_x_start)
                        loop_filter(h, lf_x_start, h->mb_x);

                    return 0;
                } else {
                    er_add_slice(h, h->resync_mb_x, h->resync_mb_y, h->mb_x,
                                    h->mb_y, ER_MB_ERROR);

                    return -1;
                }
            }
        }
    }
}

/**
 * Call decode_slice() for each context.
 *
 * @param h h264 master context
 * @param context_count number of contexts to execute
 */
static int execute_decode_slices(H264Context *h, int context_count)
{
    AVCodecContext *const avctx = h->avctx;
    H264Context *hx;
    int i;

    if (h->avctx->hwaccel ||
        h->avctx->codec->capabilities & CODEC_CAP_HWACCEL_VDPAU)
        return 0;
    if (context_count == 1) {
        return decode_slice(avctx, &h);
    } else {
        av_assert0(context_count > 0);
        for (i = 1; i < context_count; i++) {
            hx                    = h->thread_context[i];
            if (CONFIG_ERROR_RESILIENCE) {
                hx->er.error_count = 0;
            }
            hx->x264_build        = h->x264_build;
        }

        avctx->execute(avctx, decode_slice, h->thread_context,
                       NULL, context_count, sizeof(void *));

        /* pull back stuff from slices to master context */
        hx                   = h->thread_context[context_count - 1];
        h->mb_x              = hx->mb_x;
        h->mb_y              = hx->mb_y;
        h->droppable         = hx->droppable;
        h->picture_structure = hx->picture_structure;
        if (CONFIG_ERROR_RESILIENCE) {
            for (i = 1; i < context_count; i++)
                h->er.error_count += h->thread_context[i]->er.error_count;
        }
    }

    return 0;
}

static int decode_nal_units(H264Context *h, const uint8_t *buf, int buf_size,
                            int parse_extradata)
{
    AVCodecContext *const avctx = h->avctx;
    H264Context *hx; ///< thread context
    int buf_index;
    int context_count;
    int next_avc;
    int pass = !(avctx->active_thread_type & FF_THREAD_FRAME);
    int nals_needed = 0; ///< number of NALs that need decoding before the next frame thread starts
    int nal_index;
    int idr_cleared=0;
    int first_slice = 0;

    h->nal_unit_type= 0;

    if(!h->slice_context_count)
         h->slice_context_count= 1;
    h->max_contexts = h->slice_context_count;
    if (!(avctx->flags2 & CODEC_FLAG2_CHUNKS)) {
        h->current_slice = 0;
        if (!h->first_field)
            h->cur_pic_ptr = NULL;
        ff_h264_reset_sei(h);
    }

    if (h->nal_length_size == 4) {
        if (buf_size > 8 && AV_RB32(buf) == 1 && AV_RB32(buf+5) > (unsigned)buf_size) {
            h->is_avc = 0;
        }else if(buf_size > 3 && AV_RB32(buf) > 1 && AV_RB32(buf) <= (unsigned)buf_size)
            h->is_avc = 1;
    }

    for (; pass <= 1; pass++) {
        buf_index     = 0;
        context_count = 0;
        next_avc      = h->is_avc ? 0 : buf_size;
        nal_index     = 0;
        for (;;) {
            int consumed;
            int dst_length;
            int bit_length;
            const uint8_t *ptr;
            int i, nalsize = 0;
            int err;

            if (buf_index >= next_avc) {
                if (buf_index >= buf_size - h->nal_length_size)
                    break;
                nalsize = 0;
                for (i = 0; i < h->nal_length_size; i++)
                    nalsize = (nalsize << 8) | buf[buf_index++];
                if (nalsize <= 0 || nalsize > buf_size - buf_index) {
                    av_log(h->avctx, AV_LOG_ERROR,
                           "AVC: nal size %d\n", nalsize);
                    break;
                }
                next_avc = buf_index + nalsize;
            } else {
                // start code prefix search
                for (; buf_index + 3 < next_avc; buf_index++)
                    // This should always succeed in the first iteration.
                    if (buf[buf_index]     == 0 &&
                        buf[buf_index + 1] == 0 &&
                        buf[buf_index + 2] == 1)
                        break;

                if (buf_index + 3 >= buf_size) {
                    buf_index = buf_size;
                    break;
                }

                buf_index += 3;
                if (buf_index >= next_avc)
                    continue;
            }

            hx = h->thread_context[context_count];

            ptr = ff_h264_decode_nal(hx, buf + buf_index, &dst_length,
                                     &consumed, next_avc - buf_index);
            if (ptr == NULL || dst_length < 0) {
                buf_index = -1;
                goto end;
            }
            i = buf_index + consumed;
            if ((h->workaround_bugs & FF_BUG_AUTODETECT) && i + 3 < next_avc &&
                buf[i]     == 0x00 && buf[i + 1] == 0x00 &&
                buf[i + 2] == 0x01 && buf[i + 3] == 0xE0)
                h->workaround_bugs |= FF_BUG_TRUNCATED;

            if (!(h->workaround_bugs & FF_BUG_TRUNCATED))
                while(dst_length > 0 && ptr[dst_length - 1] == 0)
                    dst_length--;
            bit_length = !dst_length ? 0
                                     : (8 * dst_length -
                                        decode_rbsp_trailing(h, ptr + dst_length - 1));

            if (h->avctx->debug & FF_DEBUG_STARTCODE)
                av_log(h->avctx, AV_LOG_DEBUG, "NAL %d/%d at %d/%d length %d pass %d\n", hx->nal_unit_type, hx->nal_ref_idc, buf_index, buf_size, dst_length, pass);

            if (h->is_avc && (nalsize != consumed) && nalsize)
                av_log(h->avctx, AV_LOG_DEBUG,
                       "AVC: Consumed only %d bytes instead of %d\n",
                       consumed, nalsize);

            buf_index += consumed;
            nal_index++;

            if (pass == 0) {
                /* packets can sometimes contain multiple PPS/SPS,
                 * e.g. two PAFF field pictures in one packet, or a demuxer
                 * which splits NALs strangely if so, when frame threading we
                 * can't start the next thread until we've read all of them */
                switch (hx->nal_unit_type) {
                case NAL_SPS:
                case NAL_PPS:
                    nals_needed = nal_index;
                    break;
                case NAL_DPA:
                case NAL_IDR_SLICE:
                case NAL_SLICE:
                    init_get_bits(&hx->gb, ptr, bit_length);
                    if (!get_ue_golomb(&hx->gb) || !first_slice)
                        nals_needed = nal_index;
                    if (!first_slice)
                        first_slice = hx->nal_unit_type;
                }
                continue;
            }

            if (!first_slice)
                switch (hx->nal_unit_type) {
                case NAL_DPA:
                case NAL_IDR_SLICE:
                case NAL_SLICE:
                    first_slice = hx->nal_unit_type;
                }

            // FIXME do not discard SEI id
            if (avctx->skip_frame >= AVDISCARD_NONREF && h->nal_ref_idc == 0)
                continue;

again:
            /* Ignore per frame NAL unit type during extradata
             * parsing. Decoding slices is not possible in codec init
             * with frame-mt */
            if (parse_extradata) {
                switch (hx->nal_unit_type) {
                case NAL_IDR_SLICE:
                case NAL_SLICE:
                case NAL_DPA:
                case NAL_DPB:
                case NAL_DPC:
                case NAL_AUXILIARY_SLICE:
                    av_log(h->avctx, AV_LOG_WARNING, "Ignoring NAL %d in global header/extradata\n", hx->nal_unit_type);
                    hx->nal_unit_type = NAL_FF_IGNORE;
                }
            }

            err = 0;

            switch (hx->nal_unit_type) {
            case NAL_IDR_SLICE:
                if (first_slice != NAL_IDR_SLICE) {
                    av_log(h->avctx, AV_LOG_ERROR,
                           "Invalid mix of idr and non-idr slices\n");
                    buf_index = -1;
                    goto end;
                }
                if(!idr_cleared)
                    idr(h); // FIXME ensure we don't lose some frames if there is reordering
                idr_cleared = 1;
            case NAL_SLICE:
                init_get_bits(&hx->gb, ptr, bit_length);
                hx->intra_gb_ptr        =
                    hx->inter_gb_ptr    = &hx->gb;
                hx->data_partitioning = 0;

                if ((err = decode_slice_header(hx, h)))
                    break;

                if (h->sei_recovery_frame_cnt >= 0 && (h->frame_num != h->sei_recovery_frame_cnt || hx->slice_type_nos != AV_PICTURE_TYPE_I))
                    h->valid_recovery_point = 1;

                if (   h->sei_recovery_frame_cnt >= 0
                    && (   h->recovery_frame<0
                        || ((h->recovery_frame - h->frame_num) & ((1 << h->sps.log2_max_frame_num)-1)) > h->sei_recovery_frame_cnt)) {
                    h->recovery_frame = (h->frame_num + h->sei_recovery_frame_cnt) %
                                        (1 << h->sps.log2_max_frame_num);

                    if (!h->valid_recovery_point)
                        h->recovery_frame = h->frame_num;
                }

                h->cur_pic_ptr->f.key_frame |=
                        (hx->nal_unit_type == NAL_IDR_SLICE);

                if (h->recovery_frame == h->frame_num) {
                    h->cur_pic_ptr->sync |= 1;
                    h->recovery_frame = -1;
                }

                h->sync |= !!h->cur_pic_ptr->f.key_frame;
                h->sync |= 3*!!(avctx->flags2 & CODEC_FLAG2_SHOW_ALL);
                h->cur_pic_ptr->sync |= h->sync;

                if (h->current_slice == 1) {
                    if (!(avctx->flags2 & CODEC_FLAG2_CHUNKS))
                        decode_postinit(h, nal_index >= nals_needed);

                    if (h->avctx->hwaccel &&
                        h->avctx->hwaccel->start_frame(h->avctx, NULL, 0) < 0)
                        return -1;
                    if (CONFIG_H264_VDPAU_DECODER &&
                        h->avctx->codec->capabilities & CODEC_CAP_HWACCEL_VDPAU)
                        ff_vdpau_h264_picture_start(h);
                }

                if (hx->redundant_pic_count == 0 &&
                    (avctx->skip_frame < AVDISCARD_NONREF ||
                     hx->nal_ref_idc) &&
                    (avctx->skip_frame < AVDISCARD_BIDIR  ||
                     hx->slice_type_nos != AV_PICTURE_TYPE_B) &&
                    (avctx->skip_frame < AVDISCARD_NONKEY ||
                     hx->slice_type_nos == AV_PICTURE_TYPE_I) &&
                    avctx->skip_frame < AVDISCARD_ALL) {
                    if (avctx->hwaccel) {
                        if (avctx->hwaccel->decode_slice(avctx,
                                                         &buf[buf_index - consumed],
                                                         consumed) < 0)
                            return -1;
                    } else if (CONFIG_H264_VDPAU_DECODER &&
                               h->avctx->codec->capabilities & CODEC_CAP_HWACCEL_VDPAU) {
                        static const uint8_t start_code[] = {
                            0x00, 0x00, 0x01 };
                        ff_vdpau_add_data_chunk(h->cur_pic_ptr->f.data[0], start_code,
                                                sizeof(start_code));
                        ff_vdpau_add_data_chunk(h->cur_pic_ptr->f.data[0], &buf[buf_index - consumed],
                                                consumed);
                    } else
                        context_count++;
                }
                break;
            case NAL_DPA:
                init_get_bits(&hx->gb, ptr, bit_length);
                hx->intra_gb_ptr =
                hx->inter_gb_ptr = NULL;

                if ((err = decode_slice_header(hx, h)) < 0)
                    break;

                hx->data_partitioning = 1;
                break;
            case NAL_DPB:
                init_get_bits(&hx->intra_gb, ptr, bit_length);
                hx->intra_gb_ptr = &hx->intra_gb;
                break;
            case NAL_DPC:
                init_get_bits(&hx->inter_gb, ptr, bit_length);
                hx->inter_gb_ptr = &hx->inter_gb;

                av_log(h->avctx, AV_LOG_ERROR, "Partitioned H.264 support is incomplete\n");
                break;

                if (hx->redundant_pic_count == 0 &&
                    hx->intra_gb_ptr &&
                    hx->data_partitioning &&
                    h->cur_pic_ptr && h->context_initialized &&
                    (avctx->skip_frame < AVDISCARD_NONREF || hx->nal_ref_idc) &&
                    (avctx->skip_frame < AVDISCARD_BIDIR  ||
                     hx->slice_type_nos != AV_PICTURE_TYPE_B) &&
                    (avctx->skip_frame < AVDISCARD_NONKEY ||
                     hx->slice_type_nos == AV_PICTURE_TYPE_I) &&
                    avctx->skip_frame < AVDISCARD_ALL)
                    context_count++;
                break;
            case NAL_SEI:
                init_get_bits(&h->gb, ptr, bit_length);
                ff_h264_decode_sei(h);
                break;
            case NAL_SPS:
                init_get_bits(&h->gb, ptr, bit_length);
                if (ff_h264_decode_seq_parameter_set(h) < 0 && (h->is_avc ? (nalsize != consumed) && nalsize : 1)) {
                    av_log(h->avctx, AV_LOG_DEBUG,
                           "SPS decoding failure, trying again with the complete NAL\n");
                    if (h->is_avc)
                        av_assert0(next_avc - buf_index + consumed == nalsize);
                    if ((next_avc - buf_index + consumed - 1) >= INT_MAX/8)
                        break;
                    init_get_bits(&h->gb, &buf[buf_index + 1 - consumed],
                                  8*(next_avc - buf_index + consumed - 1));
                    ff_h264_decode_seq_parameter_set(h);
                }

                break;
            case NAL_PPS:
                init_get_bits(&h->gb, ptr, bit_length);
                ff_h264_decode_picture_parameter_set(h, bit_length);
                break;
            case NAL_AUD:
            case NAL_END_SEQUENCE:
            case NAL_END_STREAM:
            case NAL_FILLER_DATA:
            case NAL_SPS_EXT:
            case NAL_AUXILIARY_SLICE:
                break;
            case NAL_FF_IGNORE:
                break;
            default:
                av_log(avctx, AV_LOG_DEBUG, "Unknown NAL code: %d (%d bits)\n",
                       hx->nal_unit_type, bit_length);
            }

            if (context_count == h->max_contexts) {
                execute_decode_slices(h, context_count);
                context_count = 0;
            }

            if (err < 0)
                av_log(h->avctx, AV_LOG_ERROR, "decode_slice_header error\n");
            else if (err == 1) {
                /* Slice could not be decoded in parallel mode, copy down
                 * NAL unit stuff to context 0 and restart. Note that
                 * rbsp_buffer is not transferred, but since we no longer
                 * run in parallel mode this should not be an issue. */
                h->nal_unit_type = hx->nal_unit_type;
                h->nal_ref_idc   = hx->nal_ref_idc;
                hx               = h;
                goto again;
            }
        }
    }
    if (context_count)
        execute_decode_slices(h, context_count);

end:
    /* clean up */
    if (h->cur_pic_ptr && !h->droppable) {
        ff_thread_report_progress(&h->cur_pic_ptr->tf, INT_MAX,
                                  h->picture_structure == PICT_BOTTOM_FIELD);
    }

    return buf_index;
}

/**
 * Return the number of bytes consumed for building the current frame.
 */
static int get_consumed_bytes(int pos, int buf_size)
{
    if (pos == 0)
        pos = 1;          // avoid infinite loops (i doubt that is needed but ...)
    if (pos + 10 > buf_size)
        pos = buf_size;                   // oops ;)

    return pos;
}

static int decode_frame(AVCodecContext *avctx, void *data,
                        int *got_frame, AVPacket *avpkt)
{
    const uint8_t *buf = avpkt->data;
    int buf_size       = avpkt->size;
    H264Context *h     = avctx->priv_data;
    AVFrame *pict      = data;
    int buf_index      = 0;
<<<<<<< HEAD
    Picture *out;
    int i, out_idx;
=======
    int ret;
>>>>>>> 759001c5

    h->flags  = avctx->flags;

    /* end of stream, output what is still in the buffers */
    if (buf_size == 0) {
 out:

        h->cur_pic_ptr = NULL;
        h->first_field = 0;

        // FIXME factorize this with the output code below
        out     = h->delayed_pic[0];
        out_idx = 0;
        for (i = 1;
             h->delayed_pic[i] &&
             !h->delayed_pic[i]->f.key_frame &&
             !h->delayed_pic[i]->mmco_reset;
             i++)
            if (h->delayed_pic[i]->poc < out->poc) {
                out     = h->delayed_pic[i];
                out_idx = i;
            }

        for (i = out_idx; h->delayed_pic[i]; i++)
            h->delayed_pic[i] = h->delayed_pic[i + 1];

        if (out) {
<<<<<<< HEAD
            out->f.reference &= ~DELAYED_PIC_REF;
=======
            if ((ret = av_frame_ref(pict, &out->f)) < 0)
                return ret;
>>>>>>> 759001c5
            *got_frame = 1;
        }

        return buf_index;
    }
    if(h->is_avc && buf_size >= 9 && buf[0]==1 && buf[2]==0 && (buf[4]&0xFC)==0xFC && (buf[5]&0x1F) && buf[8]==0x67){
        int cnt= buf[5]&0x1f;
        const uint8_t *p= buf+6;
        while(cnt--){
            int nalsize= AV_RB16(p) + 2;
            if(nalsize > buf_size - (p-buf) || p[2]!=0x67)
                goto not_extra;
            p += nalsize;
        }
        cnt = *(p++);
        if(!cnt)
            goto not_extra;
        while(cnt--){
            int nalsize= AV_RB16(p) + 2;
            if(nalsize > buf_size - (p-buf) || p[2]!=0x68)
                goto not_extra;
            p += nalsize;
        }

        return ff_h264_decode_extradata(h, buf, buf_size);
    }
not_extra:

    buf_index = decode_nal_units(h, buf, buf_size, 0);
    if (buf_index < 0)
        return -1;

    if (!h->cur_pic_ptr && h->nal_unit_type == NAL_END_SEQUENCE) {
        av_assert0(buf_index <= buf_size);
        goto out;
    }

    if (!(avctx->flags2 & CODEC_FLAG2_CHUNKS) && !h->cur_pic_ptr) {
        if (avctx->skip_frame >= AVDISCARD_NONREF ||
            buf_size >= 4 && !memcmp("Q264", buf, 4))
            return buf_size;
        av_log(avctx, AV_LOG_ERROR, "no frame!\n");
        return -1;
    }

    if (!(avctx->flags2 & CODEC_FLAG2_CHUNKS) ||
        (h->mb_y >= h->mb_height && h->mb_height)) {
        if (avctx->flags2 & CODEC_FLAG2_CHUNKS)
            decode_postinit(h, 1);

        field_end(h, 0);

<<<<<<< HEAD
        /* Wait for second field. */
        *got_frame = 0;
        if (h->next_output_pic && (h->next_output_pic->sync || h->sync>1)) {
=======
        if (!h->next_output_pic) {
            /* Wait for second field. */
            *got_frame = 0;
        } else {
            if ((ret = av_frame_ref(pict, &h->next_output_pic->f)) < 0)
                return ret;
>>>>>>> 759001c5
            *got_frame = 1;
        }
    }

    assert(pict->data[0] || !*got_frame);

    if (CONFIG_MPEGVIDEO) {
        ff_print_debug_info2(h->avctx, pict, h->er.mbskip_table, h->visualization_buffer, &h->low_delay,
                             h->mb_width, h->mb_height, h->mb_stride, 1);
    }

    return get_consumed_bytes(buf_index, buf_size);
}

av_cold void ff_h264_free_context(H264Context *h)
{
    int i;

    free_tables(h, 1); // FIXME cleanup init stuff perhaps

    for (i = 0; i < MAX_SPS_COUNT; i++)
        av_freep(h->sps_buffers + i);

    for (i = 0; i < MAX_PPS_COUNT; i++)
        av_freep(h->pps_buffers + i);
}

static av_cold int h264_decode_end(AVCodecContext *avctx)
{
    H264Context *h    = avctx->priv_data;
    int i;

    ff_h264_remove_all_refs(h);
    ff_h264_free_context(h);

    if (h->DPB) {
        for (i = 0; i < MAX_PICTURE_COUNT; i++) {
            unref_picture(h, &h->DPB[i]);
        }
    }
    av_freep(&h->DPB);

    unref_picture(h, &h->cur_pic);

    return 0;
}

static const AVProfile profiles[] = {
    { FF_PROFILE_H264_BASELINE,             "Baseline"              },
    { FF_PROFILE_H264_CONSTRAINED_BASELINE, "Constrained Baseline"  },
    { FF_PROFILE_H264_MAIN,                 "Main"                  },
    { FF_PROFILE_H264_EXTENDED,             "Extended"              },
    { FF_PROFILE_H264_HIGH,                 "High"                  },
    { FF_PROFILE_H264_HIGH_10,              "High 10"               },
    { FF_PROFILE_H264_HIGH_10_INTRA,        "High 10 Intra"         },
    { FF_PROFILE_H264_HIGH_422,             "High 4:2:2"            },
    { FF_PROFILE_H264_HIGH_422_INTRA,       "High 4:2:2 Intra"      },
    { FF_PROFILE_H264_HIGH_444,             "High 4:4:4"            },
    { FF_PROFILE_H264_HIGH_444_PREDICTIVE,  "High 4:4:4 Predictive" },
    { FF_PROFILE_H264_HIGH_444_INTRA,       "High 4:4:4 Intra"      },
    { FF_PROFILE_H264_CAVLC_444,            "CAVLC 4:4:4"           },
    { FF_PROFILE_UNKNOWN },
};

static const AVOption h264_options[] = {
    {"is_avc", "is avc", offsetof(H264Context, is_avc), FF_OPT_TYPE_INT, {.i64 = 0}, 0, 1, 0},
    {"nal_length_size", "nal_length_size", offsetof(H264Context, nal_length_size), FF_OPT_TYPE_INT, {.i64 = 0}, 0, 4, 0},
    {NULL}
};

static const AVClass h264_class = {
    .class_name = "H264 Decoder",
    .item_name  = av_default_item_name,
    .option     = h264_options,
    .version    = LIBAVUTIL_VERSION_INT,
};

static const AVClass h264_vdpau_class = {
    .class_name = "H264 VDPAU Decoder",
    .item_name  = av_default_item_name,
    .option     = h264_options,
    .version    = LIBAVUTIL_VERSION_INT,
};

AVCodec ff_h264_decoder = {
    .name                  = "h264",
    .type                  = AVMEDIA_TYPE_VIDEO,
    .id                    = AV_CODEC_ID_H264,
    .priv_data_size        = sizeof(H264Context),
    .init                  = ff_h264_decode_init,
    .close                 = h264_decode_end,
    .decode                = decode_frame,
    .capabilities          = /*CODEC_CAP_DRAW_HORIZ_BAND |*/ CODEC_CAP_DR1 |
                             CODEC_CAP_DELAY | CODEC_CAP_SLICE_THREADS |
                             CODEC_CAP_FRAME_THREADS,
    .flush                 = flush_dpb,
    .long_name             = NULL_IF_CONFIG_SMALL("H.264 / AVC / MPEG-4 AVC / MPEG-4 part 10"),
    .init_thread_copy      = ONLY_IF_THREADS_ENABLED(decode_init_thread_copy),
    .update_thread_context = ONLY_IF_THREADS_ENABLED(decode_update_thread_context),
    .profiles              = NULL_IF_CONFIG_SMALL(profiles),
    .priv_class            = &h264_class,
};

#if CONFIG_H264_VDPAU_DECODER
AVCodec ff_h264_vdpau_decoder = {
    .name           = "h264_vdpau",
    .type           = AVMEDIA_TYPE_VIDEO,
    .id             = AV_CODEC_ID_H264,
    .priv_data_size = sizeof(H264Context),
    .init           = ff_h264_decode_init,
    .close          = h264_decode_end,
    .decode         = decode_frame,
    .capabilities   = CODEC_CAP_DR1 | CODEC_CAP_DELAY | CODEC_CAP_HWACCEL_VDPAU,
    .flush          = flush_dpb,
    .long_name      = NULL_IF_CONFIG_SMALL("H.264 / AVC / MPEG-4 AVC / MPEG-4 part 10 (VDPAU acceleration)"),
    .pix_fmts       = (const enum AVPixelFormat[]) { AV_PIX_FMT_VDPAU_H264,
                                                   AV_PIX_FMT_NONE},
    .profiles       = NULL_IF_CONFIG_SMALL(profiles),
    .priv_class     = &h264_vdpau_class,
};
#endif<|MERGE_RESOLUTION|>--- conflicted
+++ resolved
@@ -126,19 +126,15 @@
      * practice then correct remapping should be added. */
     if (ref >= h->ref_count[0])
         ref = 0;
-<<<<<<< HEAD
     if (!h->ref_list[0][ref].f.data[0]) {
         av_log(h->avctx, AV_LOG_DEBUG, "Reference not available for error concealing\n");
         ref = 0;
     }
-    if ((h->ref_list[0][ref].f.reference&3) != 3) {
+    if ((h->ref_list[0][ref].reference&3) != 3) {
         av_log(h->avctx, AV_LOG_DEBUG, "Reference invalid\n");
         return;
     }
-    fill_rectangle(&h->cur_pic.f.ref_index[0][4 * h->mb_xy],
-=======
     fill_rectangle(&h->cur_pic.ref_index[0][4 * h->mb_xy],
->>>>>>> 759001c5
                    2, 2, 2, ref, 1);
     fill_rectangle(&h->ref_cache[0][scan8[0]], 4, 4, 8, ref, 1);
     fill_rectangle(h->mv_cache[0][scan8[0]], 4, 4, 8,
@@ -192,18 +188,7 @@
     }
 }
 
-<<<<<<< HEAD
-static void free_frame_buffer(H264Context *h, Picture *pic)
-{
-    pic->period_since_free = 0;
-    ff_thread_release_buffer(h->avctx, &pic->f);
-    av_freep(&pic->f.hwaccel_picture_private);
-}
-
-static void free_picture(H264Context *h, Picture *pic)
-=======
 static void unref_picture(H264Context *h, Picture *pic)
->>>>>>> 759001c5
 {
     int off = offsetof(Picture, tf) + sizeof(pic->tf);
     int i;
@@ -211,6 +196,7 @@
     if (!pic->f.data[0])
         return;
 
+    pic->period_since_free = 0;
     ff_thread_release_buffer(h->avctx, &pic->tf);
     av_buffer_unref(&pic->hwaccel_priv_buf);
 
@@ -289,6 +275,8 @@
     dst->field_picture           = src->field_picture;
     dst->needs_realloc           = src->needs_realloc;
     dst->reference               = src->reference;
+    dst->sync                    = src->sync;
+    dst->period_since_free       = src->period_since_free;
 
     return 0;
 fail:
@@ -1134,14 +1122,9 @@
     av_freep(&h->mb2b_xy);
     av_freep(&h->mb2br_xy);
 
-<<<<<<< HEAD
     for (i = 0; i < 3; i++)
         av_freep(&h->visualization_buffer[i]);
 
-    if (free_rbsp) {
-        for (i = 0; i < h->picture_count && !h->avctx->internal->is_copy; i++)
-            free_picture(h, &h->DPB[i]);
-=======
     av_buffer_pool_uninit(&h->qscale_table_pool);
     av_buffer_pool_uninit(&h->mb_type_pool);
     av_buffer_pool_uninit(&h->motion_val_pool);
@@ -1150,7 +1133,6 @@
     if (free_rbsp && h->DPB) {
         for (i = 0; i < MAX_PICTURE_COUNT; i++)
             unref_picture(h, &h->DPB[i]);
->>>>>>> 759001c5
         av_freep(&h->DPB);
     } else if (h->DPB) {
         for (i = 0; i < MAX_PICTURE_COUNT; i++)
@@ -1562,11 +1544,8 @@
         h->low_delay           = 0;
     }
 
-<<<<<<< HEAD
     ff_init_cabac_states();
-=======
     avctx->internal->allocate_progress = 1;
->>>>>>> 759001c5
 
     return 0;
 }
@@ -1706,24 +1685,17 @@
         memset(&h->me, 0, sizeof(h->me));
         h->avctx = dst;
         h->DPB   = NULL;
-
-        if (h1->context_initialized) {
-        h->context_initialized = 0;
-
-        memset(&h->cur_pic, 0, sizeof(h->cur_pic));
-        avcodec_get_frame_defaults(&h->cur_pic.f);
-        h->cur_pic.tf.f = &h->cur_pic.f;
-
-<<<<<<< HEAD
-        h->cur_pic.f.extended_data = h->cur_pic.f.data;
-=======
-        h->avctx = dst;
-        h->DPB   = NULL;
         h->qscale_table_pool = NULL;
         h->mb_type_pool = NULL;
         h->ref_index_pool = NULL;
         h->motion_val_pool = NULL;
->>>>>>> 759001c5
+
+        if (h1->context_initialized) {
+        h->context_initialized = 0;
+
+        memset(&h->cur_pic, 0, sizeof(h->cur_pic));
+        avcodec_get_frame_defaults(&h->cur_pic.f);
+        h->cur_pic.tf.f = &h->cur_pic.f;
 
         if (ff_h264_alloc_tables(h) < 0) {
             av_log(dst, AV_LOG_ERROR, "Could not allocate memory for h264\n");
@@ -1755,20 +1727,12 @@
     h->data_partitioning    = h1->data_partitioning;
     h->low_delay            = h1->low_delay;
 
-<<<<<<< HEAD
-    memcpy(h->DPB, h1->DPB, h1->picture_count * sizeof(*h1->DPB));
-
-    // reset s->picture[].f.extended_data to s->picture[].f.data
-    for (i = 0; i < h->picture_count; i++) {
-        h->DPB[i].f.extended_data = h->DPB[i].f.data;
+    for (i = 0; i < MAX_PICTURE_COUNT; i++) {
         h->DPB[i].period_since_free ++;
-=======
-    for (i = 0; i < MAX_PICTURE_COUNT; i++) {
         unref_picture(h, &h->DPB[i]);
         if (h1->DPB[i].f.data[0] &&
             (ret = ref_picture(h, &h->DPB[i], &h1->DPB[i])) < 0)
             return ret;
->>>>>>> 759001c5
     }
 
     h->cur_pic_ptr     = REBASE_PICTURE(h1->cur_pic_ptr, h, h1);
@@ -1914,7 +1878,7 @@
            (h->mb_height * h->mb_stride - 1) * sizeof(*h->slice_table));
 
     // s->decode = (h->flags & CODEC_FLAG_PSNR) || !s->encoding ||
-    //             h->cur_pic.f.reference /* || h->contains_intra */ || 1;
+    //             h->cur_pic.reference /* || h->contains_intra */ || 1;
 
     /* We mark the current picture as non-reference after allocating it, so
      * that if we break out due to an error it can be released automatically
@@ -2096,29 +2060,8 @@
         h->next_outputed_poc = INT_MIN;
     out_of_order = out->poc < h->next_outputed_poc;
 
-<<<<<<< HEAD
     if (out_of_order || pics > h->avctx->has_b_frames) {
-        out->f.reference &= ~DELAYED_PIC_REF;
-=======
-    if (h->sps.bitstream_restriction_flag &&
-        h->avctx->has_b_frames >= h->sps.num_reorder_frames) {
-    } else if (out_of_order && pics - 1 == h->avctx->has_b_frames &&
-               h->avctx->has_b_frames < MAX_DELAYED_PIC_COUNT) {
-        if (invalid + cnt < MAX_DELAYED_PIC_COUNT) {
-            h->avctx->has_b_frames = FFMAX(h->avctx->has_b_frames, cnt);
-        }
-        h->low_delay = 0;
-    } else if (h->low_delay &&
-               ((h->next_outputed_poc != INT_MIN &&
-                 out->poc > h->next_outputed_poc + 2) ||
-                cur->f.pict_type == AV_PICTURE_TYPE_B)) {
-        h->low_delay = 0;
-        h->avctx->has_b_frames++;
-    }
-
-    if (pics > h->avctx->has_b_frames) {
         out->reference &= ~DELAYED_PIC_REF;
->>>>>>> 759001c5
         // for frame threading, the owner must be the second field's thread or
         // else the first thread can release the picture and reuse it unsafely
         for (i = out_idx; h->delayed_pic[i]; i++)
@@ -2711,19 +2654,15 @@
     h->outputed_poc = h->next_outputed_poc = INT_MIN;
     h->prev_interlaced_frame = 1;
     idr(h);
-<<<<<<< HEAD
+
     h->prev_frame_num = -1;
     if (h->cur_pic_ptr) {
-        h->cur_pic_ptr->f.reference = 0;
+        h->cur_pic_ptr->reference = 0;
         for (j=i=0; h->delayed_pic[i]; i++)
             if (h->delayed_pic[i] != h->cur_pic_ptr)
                 h->delayed_pic[j++] = h->delayed_pic[i];
         h->delayed_pic[j] = NULL;
     }
-=======
-    if (h->cur_pic_ptr)
-        h->cur_pic_ptr->reference = 0;
->>>>>>> 759001c5
     h->first_field = 0;
     memset(h->ref_list[0], 0, sizeof(h->ref_list[0]));
     memset(h->ref_list[1], 0, sizeof(h->ref_list[1]));
@@ -3511,6 +3450,12 @@
             assert(h0->cur_pic_ptr->f.data[0]);
             assert(h0->cur_pic_ptr->reference != DELAYED_PIC_REF);
 
+            /* Mark old field/frame as completed */
+            if (!last_pic_droppable && h0->cur_pic_ptr->tf.owner == h0->avctx) {
+                ff_thread_report_progress(&h0->cur_pic_ptr->tf, INT_MAX,
+                                          last_pic_structure == PICT_BOTTOM_FIELD);
+            }
+
             /* figure out if we have a complementary field pair */
             if (!FIELD_PICTURE || h->picture_structure == last_pic_structure) {
                 /* Previous field is unmatched. Don't display it, but let it
@@ -3607,7 +3552,7 @@
                 h0->first_field = FIELD_PICTURE;
             } else {
                 if (h0->cur_pic_ptr->frame_num != h->frame_num) {
-                    ff_thread_report_progress((AVFrame*)h0->cur_pic_ptr, INT_MAX,
+                    ff_thread_report_progress(&h0->cur_pic_ptr->tf, INT_MAX,
                                               h0->picture_structure==PICT_BOTTOM_FIELD);
                     /* This and the previous field had different frame_nums.
                      * Consider this field first in pair. Throw away previous
@@ -3966,13 +3911,8 @@
         if (USES_LIST(top_type, list)) {
             const int b_xy  = h->mb2b_xy[top_xy] + 3 * b_stride;
             const int b8_xy = 4 * top_xy + 2;
-<<<<<<< HEAD
             int (*ref2frm)[64] = (void*)(h->ref2frm[h->slice_table[top_xy] & (MAX_SLICES - 1)][0] + (MB_MBAFF ? 20 : 2));
-            AV_COPY128(mv_dst - 1 * 8, h->cur_pic.f.motion_val[list][b_xy + 0]);
-=======
-            int (*ref2frm)[64] = h->ref2frm[h->slice_table[top_xy] & (MAX_SLICES - 1)][0] + (MB_MBAFF ? 20 : 2);
             AV_COPY128(mv_dst - 1 * 8, h->cur_pic.motion_val[list][b_xy + 0]);
->>>>>>> 759001c5
             ref_cache[0 - 1 * 8] =
             ref_cache[1 - 1 * 8] = ref2frm[list][h->cur_pic.ref_index[list][b8_xy + 0]];
             ref_cache[2 - 1 * 8] =
@@ -3986,19 +3926,11 @@
             if (USES_LIST(left_type[LTOP], list)) {
                 const int b_xy  = h->mb2b_xy[left_xy[LTOP]] + 3;
                 const int b8_xy = 4 * left_xy[LTOP] + 1;
-<<<<<<< HEAD
                 int (*ref2frm)[64] =(void*)( h->ref2frm[h->slice_table[left_xy[LTOP]] & (MAX_SLICES - 1)][0] + (MB_MBAFF ? 20 : 2));
-                AV_COPY32(mv_dst - 1 +  0, h->cur_pic.f.motion_val[list][b_xy + b_stride * 0]);
-                AV_COPY32(mv_dst - 1 +  8, h->cur_pic.f.motion_val[list][b_xy + b_stride * 1]);
-                AV_COPY32(mv_dst - 1 + 16, h->cur_pic.f.motion_val[list][b_xy + b_stride * 2]);
-                AV_COPY32(mv_dst - 1 + 24, h->cur_pic.f.motion_val[list][b_xy + b_stride * 3]);
-=======
-                int (*ref2frm)[64] = h->ref2frm[h->slice_table[left_xy[LTOP]] & (MAX_SLICES - 1)][0] + (MB_MBAFF ? 20 : 2);
                 AV_COPY32(mv_dst - 1 +  0, h->cur_pic.motion_val[list][b_xy + b_stride * 0]);
                 AV_COPY32(mv_dst - 1 +  8, h->cur_pic.motion_val[list][b_xy + b_stride * 1]);
                 AV_COPY32(mv_dst - 1 + 16, h->cur_pic.motion_val[list][b_xy + b_stride * 2]);
                 AV_COPY32(mv_dst - 1 + 24, h->cur_pic.motion_val[list][b_xy + b_stride * 3]);
->>>>>>> 759001c5
                 ref_cache[-1 +  0] =
                 ref_cache[-1 +  8] = ref2frm[list][h->cur_pic.ref_index[list][b8_xy + 2 * 0]];
                 ref_cache[-1 + 16] =
@@ -4026,13 +3958,8 @@
     }
 
     {
-<<<<<<< HEAD
-        int8_t *ref = &h->cur_pic.f.ref_index[list][4 * mb_xy];
+        int8_t *ref = &h->cur_pic.ref_index[list][4 * mb_xy];
         int (*ref2frm)[64] = (void*)(h->ref2frm[h->slice_num & (MAX_SLICES - 1)][0] + (MB_MBAFF ? 20 : 2));
-=======
-        int8_t *ref = &h->cur_pic.ref_index[list][4 * mb_xy];
-        int (*ref2frm)[64] = h->ref2frm[h->slice_num & (MAX_SLICES - 1)][0] + (MB_MBAFF ? 20 : 2);
->>>>>>> 759001c5
         uint32_t ref01 = (pack16to32(ref2frm[list][ref[0]], ref2frm[list][ref[1]]) & 0x00FF00FF) * 0x0101;
         uint32_t ref23 = (pack16to32(ref2frm[list][ref[2]], ref2frm[list][ref[3]]) & 0x00FF00FF) * 0x0101;
         AV_WN32A(&ref_cache[0 * 8], ref01);
@@ -4900,12 +4827,9 @@
     H264Context *h     = avctx->priv_data;
     AVFrame *pict      = data;
     int buf_index      = 0;
-<<<<<<< HEAD
     Picture *out;
     int i, out_idx;
-=======
     int ret;
->>>>>>> 759001c5
 
     h->flags  = avctx->flags;
 
@@ -4933,12 +4857,9 @@
             h->delayed_pic[i] = h->delayed_pic[i + 1];
 
         if (out) {
-<<<<<<< HEAD
-            out->f.reference &= ~DELAYED_PIC_REF;
-=======
+            out->reference &= ~DELAYED_PIC_REF;
             if ((ret = av_frame_ref(pict, &out->f)) < 0)
                 return ret;
->>>>>>> 759001c5
             *got_frame = 1;
         }
 
@@ -4991,18 +4912,11 @@
 
         field_end(h, 0);
 
-<<<<<<< HEAD
         /* Wait for second field. */
         *got_frame = 0;
         if (h->next_output_pic && (h->next_output_pic->sync || h->sync>1)) {
-=======
-        if (!h->next_output_pic) {
-            /* Wait for second field. */
-            *got_frame = 0;
-        } else {
             if ((ret = av_frame_ref(pict, &h->next_output_pic->f)) < 0)
                 return ret;
->>>>>>> 759001c5
             *got_frame = 1;
         }
     }
