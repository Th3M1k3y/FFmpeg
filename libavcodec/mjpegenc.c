/*
 * MJPEG encoder
 * Copyright (c) 2000, 2001 Fabrice Bellard
 * Copyright (c) 2003 Alex Beregszaszi
 * Copyright (c) 2003-2004 Michael Niedermayer
 *
 * Support for external huffman table, various fixes (AVID workaround),
 * aspecting, new decode_frame mechanism and apple mjpeg-b support
 *                                  by Alex Beregszaszi
 *
 * This file is part of FFmpeg.
 *
 * FFmpeg is free software; you can redistribute it and/or
 * modify it under the terms of the GNU Lesser General Public
 * License as published by the Free Software Foundation; either
 * version 2.1 of the License, or (at your option) any later version.
 *
 * FFmpeg is distributed in the hope that it will be useful,
 * but WITHOUT ANY WARRANTY; without even the implied warranty of
 * MERCHANTABILITY or FITNESS FOR A PARTICULAR PURPOSE.  See the GNU
 * Lesser General Public License for more details.
 *
 * You should have received a copy of the GNU Lesser General Public
 * License along with FFmpeg; if not, write to the Free Software
 * Foundation, Inc., 51 Franklin Street, Fifth Floor, Boston, MA 02110-1301 USA
 */

/**
 * @file
 * MJPEG encoder.
 */

#include "libavutil/pixdesc.h"

#include "avcodec.h"
#include "jpegtables.h"
#include "mjpegenc_common.h"
#include "mpegvideo.h"
#include "mjpeg.h"
#include "mjpegenc.h"

static uint8_t uni_ac_vlc_len[64 * 64 * 2];
static uint8_t uni_chroma_ac_vlc_len[64 * 64 * 2];

static av_cold void init_uni_ac_vlc(const uint8_t huff_size_ac[256], uint8_t *uni_ac_vlc_len)
{
    int i;

    for (i = 0; i < 128; i++) {
        int level = i - 64;
        int run;
        if (!level)
            continue;
        for (run = 0; run < 64; run++) {
            int len, code, nbits;
            int alevel = FFABS(level);

            len = (run >> 4) * huff_size_ac[0xf0];

            nbits= av_log2_16bit(alevel) + 1;
            code = ((15&run) << 4) | nbits;

            len += huff_size_ac[code] + nbits;

            uni_ac_vlc_len[UNI_AC_ENC_INDEX(run, i)] = len;
            // We ignore EOB as its just a constant which does not change generally
        }
    }
}

av_cold int ff_mjpeg_encode_init(MpegEncContext *s)
{
    MJpegContext *m;

    if (s->width > 65500 || s->height > 65500) {
        av_log(s, AV_LOG_ERROR, "JPEG does not support resolutions above 65500x65500\n");
        return AVERROR(EINVAL);
    }

    m = av_malloc(sizeof(MJpegContext));
    if (!m)
        return AVERROR(ENOMEM);

    s->min_qcoeff=-1023;
    s->max_qcoeff= 1023;

    /* build all the huffman tables */
    ff_mjpeg_build_huffman_codes(m->huff_size_dc_luminance,
                                 m->huff_code_dc_luminance,
                                 avpriv_mjpeg_bits_dc_luminance,
                                 avpriv_mjpeg_val_dc);
    ff_mjpeg_build_huffman_codes(m->huff_size_dc_chrominance,
                                 m->huff_code_dc_chrominance,
                                 avpriv_mjpeg_bits_dc_chrominance,
                                 avpriv_mjpeg_val_dc);
    ff_mjpeg_build_huffman_codes(m->huff_size_ac_luminance,
                                 m->huff_code_ac_luminance,
                                 avpriv_mjpeg_bits_ac_luminance,
                                 avpriv_mjpeg_val_ac_luminance);
    ff_mjpeg_build_huffman_codes(m->huff_size_ac_chrominance,
                                 m->huff_code_ac_chrominance,
                                 avpriv_mjpeg_bits_ac_chrominance,
                                 avpriv_mjpeg_val_ac_chrominance);

    init_uni_ac_vlc(m->huff_size_ac_luminance,   uni_ac_vlc_len);
    init_uni_ac_vlc(m->huff_size_ac_chrominance, uni_chroma_ac_vlc_len);
    s->intra_ac_vlc_length      =
    s->intra_ac_vlc_last_length = uni_ac_vlc_len;
    s->intra_chroma_ac_vlc_length      =
    s->intra_chroma_ac_vlc_last_length = uni_chroma_ac_vlc_len;

    s->mjpeg_ctx = m;
    return 0;
}

av_cold void ff_mjpeg_encode_close(MpegEncContext *s)
{
    av_freep(&s->mjpeg_ctx);
}

static void encode_block(MpegEncContext *s, int16_t *block, int n)
{
    int mant, nbits, code, i, j;
    int component, dc, run, last_index, val;
    MJpegContext *m = s->mjpeg_ctx;
    uint8_t *huff_size_ac;
    uint16_t *huff_code_ac;

    /* DC coef */
    component = (n <= 3 ? 0 : (n&1) + 1);
    dc = block[0]; /* overflow is impossible */
    val = dc - s->last_dc[component];
    if (n < 4) {
        ff_mjpeg_encode_dc(&s->pb, val, m->huff_size_dc_luminance, m->huff_code_dc_luminance);
        huff_size_ac = m->huff_size_ac_luminance;
        huff_code_ac = m->huff_code_ac_luminance;
    } else {
        ff_mjpeg_encode_dc(&s->pb, val, m->huff_size_dc_chrominance, m->huff_code_dc_chrominance);
        huff_size_ac = m->huff_size_ac_chrominance;
        huff_code_ac = m->huff_code_ac_chrominance;
    }
    s->last_dc[component] = dc;

    /* AC coefs */

    run = 0;
    last_index = s->block_last_index[n];
    for(i=1;i<=last_index;i++) {
        j = s->intra_scantable.permutated[i];
        val = block[j];
        if (val == 0) {
            run++;
        } else {
            while (run >= 16) {
                put_bits(&s->pb, huff_size_ac[0xf0], huff_code_ac[0xf0]);
                run -= 16;
            }
            mant = val;
            if (val < 0) {
                val = -val;
                mant--;
            }

            nbits= av_log2_16bit(val) + 1;
            code = (run << 4) | nbits;

            put_bits(&s->pb, huff_size_ac[code], huff_code_ac[code]);

            put_sbits(&s->pb, nbits, mant);
            run = 0;
        }
    }

    /* output EOB only if not already 64 values */
    if (last_index < 63 || run != 0)
        put_bits(&s->pb, huff_size_ac[0], huff_code_ac[0]);
}

void ff_mjpeg_encode_mb(MpegEncContext *s, int16_t block[12][64])
{
    int i;
    if (s->chroma_format == CHROMA_444) {
        encode_block(s, block[0], 0);
        encode_block(s, block[2], 2);
        encode_block(s, block[4], 4);
        encode_block(s, block[8], 8);
        encode_block(s, block[5], 5);
        encode_block(s, block[9], 9);

        if (16*s->mb_x+8 < s->width) {
            encode_block(s, block[1], 1);
            encode_block(s, block[3], 3);
            encode_block(s, block[6], 6);
            encode_block(s, block[10], 10);
            encode_block(s, block[7], 7);
            encode_block(s, block[11], 11);
        }
    } else {
        for(i=0;i<5;i++) {
            encode_block(s, block[i], i);
        }
        if (s->chroma_format == CHROMA_420) {
            encode_block(s, block[5], 5);
        } else {
            encode_block(s, block[6], 6);
            encode_block(s, block[5], 5);
            encode_block(s, block[7], 7);
        }
    }

    s->i_tex_bits += get_bits_diff(s);
}

<<<<<<< HEAD
// maximum over s->mjpeg_vsample[i]
#define V_MAX 2
static int amv_encode_picture(AVCodecContext *avctx, AVPacket *pkt,
                              const AVFrame *pic_arg, int *got_packet)

{
    MpegEncContext *s = avctx->priv_data;
    AVFrame *pic;
    int i, ret;
    int chroma_h_shift, chroma_v_shift;

    av_pix_fmt_get_chroma_sub_sample(avctx->pix_fmt, &chroma_h_shift, &chroma_v_shift);

#if FF_API_EMU_EDGE
    //CODEC_FLAG_EMU_EDGE have to be cleared
    if(s->avctx->flags & CODEC_FLAG_EMU_EDGE)
        return AVERROR(EINVAL);
#endif

    if ((avctx->height & 15) && avctx->strict_std_compliance > FF_COMPLIANCE_UNOFFICIAL) {
        av_log(avctx, AV_LOG_ERROR,
               "Heights which are not a multiple of 16 might fail with some decoders, "
               "use vstrict=-1 / -strict -1 to use %d anyway.\n", avctx->height);
        av_log(avctx, AV_LOG_WARNING, "If you have a device that plays AMV videos, please test if videos "
               "with such heights work with it and report your findings to ffmpeg-devel@ffmpeg.org\n");
        return AVERROR_EXPERIMENTAL;
    }

    pic = av_frame_clone(pic_arg);
    if (!pic)
        return AVERROR(ENOMEM);
    //picture should be flipped upside-down
    for(i=0; i < 3; i++) {
        int vsample = i ? 2 >> chroma_v_shift : 2;
        pic->data[i] += pic->linesize[i] * (vsample * s->height / V_MAX - 1);
        pic->linesize[i] *= -1;
    }
    ret = ff_mpv_encode_picture(avctx, pkt, pic, got_packet);
    av_frame_free(&pic);
    return ret;
}

#if CONFIG_MJPEG_ENCODER

static const AVClass mjpeg_class = {
    .class_name = "mjpeg encoder",
    .item_name  = av_default_item_name,
    .option     = ff_mpv_generic_options,
=======
#define OFFSET(x) offsetof(MpegEncContext, x)
#define VE AV_OPT_FLAG_VIDEO_PARAM | AV_OPT_FLAG_ENCODING_PARAM
static const AVOption options[] = {
{ "pred", "Prediction method", OFFSET(pred), AV_OPT_TYPE_INT, { .i64 = 1 }, 1, 3, VE, "pred" },
    { "left",   NULL, 0, AV_OPT_TYPE_CONST, { .i64 = 1 }, INT_MIN, INT_MAX, VE, "pred" },
    { "plane",  NULL, 0, AV_OPT_TYPE_CONST, { .i64 = 2 }, INT_MIN, INT_MAX, VE, "pred" },
    { "median", NULL, 0, AV_OPT_TYPE_CONST, { .i64 = 3 }, INT_MIN, INT_MAX, VE, "pred" },

    { NULL},
};

static const AVClass mjpeg_class = {
    .class_name = "mjpeg",
    .item_name  = av_default_item_name,
    .option     = options,
>>>>>>> 2862b637
    .version    = LIBAVUTIL_VERSION_INT,
};

AVCodec ff_mjpeg_encoder = {
    .name           = "mjpeg",
    .long_name      = NULL_IF_CONFIG_SMALL("MJPEG (Motion JPEG)"),
    .type           = AVMEDIA_TYPE_VIDEO,
    .id             = AV_CODEC_ID_MJPEG,
    .priv_data_size = sizeof(MpegEncContext),
    .priv_class     = &mjpeg_class,
    .init           = ff_mpv_encode_init,
    .encode2        = ff_mpv_encode_picture,
    .close          = ff_mpv_encode_end,
    .capabilities   = AV_CODEC_CAP_SLICE_THREADS | AV_CODEC_CAP_FRAME_THREADS | AV_CODEC_CAP_INTRA_ONLY,
    .pix_fmts       = (const enum AVPixelFormat[]){
        AV_PIX_FMT_YUVJ420P, AV_PIX_FMT_YUVJ422P, AV_PIX_FMT_YUVJ444P, AV_PIX_FMT_NONE
    },
    .priv_class     = &mjpeg_class,
};
#endif
#if CONFIG_AMV_ENCODER
static const AVClass amv_class = {
    .class_name = "amv encoder",
    .item_name  = av_default_item_name,
    .option     = ff_mpv_generic_options,
    .version    = LIBAVUTIL_VERSION_INT,
};

AVCodec ff_amv_encoder = {
    .name           = "amv",
    .long_name      = NULL_IF_CONFIG_SMALL("AMV Video"),
    .type           = AVMEDIA_TYPE_VIDEO,
    .id             = AV_CODEC_ID_AMV,
    .priv_data_size = sizeof(MpegEncContext),
    .init           = ff_mpv_encode_init,
    .encode2        = amv_encode_picture,
    .close          = ff_mpv_encode_end,
    .pix_fmts       = (const enum AVPixelFormat[]){
        AV_PIX_FMT_YUVJ420P, AV_PIX_FMT_NONE
    },
    .priv_class     = &amv_class,
};
#endif<|MERGE_RESOLUTION|>--- conflicted
+++ resolved
@@ -211,7 +211,6 @@
     s->i_tex_bits += get_bits_diff(s);
 }
 
-<<<<<<< HEAD
 // maximum over s->mjpeg_vsample[i]
 #define V_MAX 2
 static int amv_encode_picture(AVCodecContext *avctx, AVPacket *pkt,
@@ -254,29 +253,24 @@
     return ret;
 }
 
-#if CONFIG_MJPEG_ENCODER
-
-static const AVClass mjpeg_class = {
-    .class_name = "mjpeg encoder",
-    .item_name  = av_default_item_name,
-    .option     = ff_mpv_generic_options,
-=======
 #define OFFSET(x) offsetof(MpegEncContext, x)
 #define VE AV_OPT_FLAG_VIDEO_PARAM | AV_OPT_FLAG_ENCODING_PARAM
 static const AVOption options[] = {
+FF_MPV_COMMON_OPTS
 { "pred", "Prediction method", OFFSET(pred), AV_OPT_TYPE_INT, { .i64 = 1 }, 1, 3, VE, "pred" },
     { "left",   NULL, 0, AV_OPT_TYPE_CONST, { .i64 = 1 }, INT_MIN, INT_MAX, VE, "pred" },
     { "plane",  NULL, 0, AV_OPT_TYPE_CONST, { .i64 = 2 }, INT_MIN, INT_MAX, VE, "pred" },
     { "median", NULL, 0, AV_OPT_TYPE_CONST, { .i64 = 3 }, INT_MIN, INT_MAX, VE, "pred" },
 
-    { NULL},
-};
+{ NULL},
+};
+
+#if CONFIG_MJPEG_ENCODER
 
 static const AVClass mjpeg_class = {
-    .class_name = "mjpeg",
+    .class_name = "mjpeg encoder",
     .item_name  = av_default_item_name,
     .option     = options,
->>>>>>> 2862b637
     .version    = LIBAVUTIL_VERSION_INT,
 };
 
@@ -301,7 +295,7 @@
 static const AVClass amv_class = {
     .class_name = "amv encoder",
     .item_name  = av_default_item_name,
-    .option     = ff_mpv_generic_options,
+    .option     = options,
     .version    = LIBAVUTIL_VERSION_INT,
 };
 
