--- conflicted
+++ resolved
@@ -159,21 +159,7 @@
     case 32:
         avctx->pix_fmt = AV_PIX_FMT_RGB32;
         c->planes      = 4;
-<<<<<<< HEAD
-#if HAVE_BIGENDIAN
-        c->planemap[0] = 1; // 1st plane is red
-        c->planemap[1] = 2; // 2nd plane is green
-        c->planemap[2] = 3; // 3rd plane is blue
-        c->planemap[3] = 0; // 4th plane is alpha
-#else
-        c->planemap[0] = 2; // 1st plane is red
-        c->planemap[1] = 1; // 2nd plane is green
-        c->planemap[2] = 0; // 3rd plane is blue
-        c->planemap[3] = 3; // 4th plane is alpha
-#endif
-=======
         /* handle planemap setup later for decoding rgb24 data as rbg32 */
->>>>>>> e8c0defe
         break;
     default:
         av_log(avctx, AV_LOG_ERROR, "Error: Unsupported color depth: %u.\n",
@@ -185,7 +171,7 @@
         c->planemap[0] = HAVE_BIGENDIAN ? 1 : 2; // 1st plane is red
         c->planemap[1] = HAVE_BIGENDIAN ? 2 : 1; // 2nd plane is green
         c->planemap[2] = HAVE_BIGENDIAN ? 3 : 0; // 3rd plane is blue
-        c->planemap[3] = HAVE_BIGENDIAN ? 0 : 3; // 4th plane is alpha???
+        c->planemap[3] = HAVE_BIGENDIAN ? 0 : 3; // 4th plane is alpha
     }
     return 0;
 }
