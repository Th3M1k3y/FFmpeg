--- conflicted
+++ resolved
@@ -92,13 +92,8 @@
         for (row = 0; row < height; row++) {
             pixptr = c->pic.data[0] + row * c->pic.linesize[0] + planemap[p];
             pixptr_end = pixptr + c->pic.linesize[0];
-<<<<<<< HEAD
-            if(lp - encoded + row*2 + 1 >= buf_size)
-                return -1;
-=======
             if (ep - lp < row * 2 + 2)
                 return AVERROR_INVALIDDATA;
->>>>>>> 0b6adcf7
             dlen = av_be2ne16(*(const unsigned short *)(lp + row * 2));
             /* Decode a row of this plane */
             while (dlen > 0) {
